import json
from deepdiff import DeepDiff
import copy
from collections import OrderedDict
from rest_framework import serializers
from django.db import connection, transaction
from django.core.exceptions import ObjectDoesNotExist
from datetime import datetime
from django.utils import timezone
from django.db.models import Q
from django.utils.timezone import make_aware

from .models import (Panel, User, UserPanel, AttribType, Attrib,
                     LGDPanel, LocusGenotypeDisease, LGDVariantGenccConsequence,
                     LGDCrossCuttingModifier, LGDPublication,
                     LGDPhenotype, LGDVariantType, Locus, Disease,
                     DiseaseOntology, LocusAttrib, DiseaseSynonym, 
                     G2PStableID,LocusIdentifier, PublicationComment, LGDComment,
                     DiseasePublication, LGDMolecularMechanism,
                     OntologyTerm, Source, Publication, GeneDisease,
                     Sequence, UniprotAnnotation, CurationData, PublicationFamilies)

from .utils import clean_string, get_mondo, get_publication, get_authors, validate_gene, validate_phenotype
import re

class G2PStableIDSerializer(serializers.ModelSerializer):
    """
        Serializer for the G2PStableID model.

        This serializer converts G2PStableID instances into JSON representation
        and vice versa. It handles serialization and deserialization of G2PStableID
        objects.
    """
    @transaction.atomic

    def create_stable_id():
        """
            Creates a new stable identifier instance for gene-to-phenotype mapping.

            This function generates a stable identifier based on the current count of G2PStableID instances
            in the database and saves the new instance.

            Returns:
                G2PStableID: The newly created stable identifier instance.

            Raises:
                ObjectDoesNotExist: If there are no existing G2PStableID instances in the database.

            Example:
                Example usage:

                 >>> new_stable_id = create_stable_id()
                >>> print(new_stable_id.stable_id)
                'G2P00001'
        """

        #Generate the sequence numbers as part of the ID 
        try:
            number_obj = G2PStableID.objects.count()
            number_obj = number_obj + 1 
            sequence_id = f"G2P{number_obj:05d}" 
        except ObjectDoesNotExist: 
            sequence_number = 1 
            sequence_id = f"G2P{sequence_number:05d}"
        
        stable_id_instance = G2PStableID(stable_id=sequence_id)
        stable_id_instance.save()

        return stable_id_instance
    
    
    class Meta:
        """
            Metadata options for the G2PStableIDSerializer class.

            This Meta class provides configuration options for the G2PStableIDSerializer
            serializer class. It specifies the model to be used for serialization and
            includes/excludes certain fields from the serialized output.

            Attributes:
                model (Model): The model class associated with this serializer.
                Defines the model whose instances will be serialized and deserialized.
                exclude (list or tuple): A list of fields to be excluded from the serialized output.
                These fields will not be included in the JSON representation of the serialized object.
                In this case, the 'id' field is excluded.
        """
        model = G2PStableID
        fields = ['stable_id']

class PanelDetailSerializer(serializers.ModelSerializer):
    curators = serializers.SerializerMethodField()
    last_updated = serializers.SerializerMethodField()

    # Returns only the curators excluding staff members
    def get_curators(self, id):
        user_panels = UserPanel.objects.filter(panel=id)
        users = []

        for user_panel in user_panels:
            group_queryset = User.groups.through.objects.filter(group__name="curators", user=user_panel.user.id)

            if user_panel.user.is_active == 1 and (user_panel.user.is_staff == 0 or len(group_queryset) > 0):
                first_name = user_panel.user.first_name
                last_name = user_panel.user.last_name
                if first_name is not None and last_name is not None:
                    name = f"{first_name} {last_name}"
                else:
                    user_name = user_panel.user.username.split('_')
                    name = ' '.join(user_name).title()
                users.append(name)
        return users

    def get_last_updated(self, id):
        dates = []
        lgd_panels = LGDPanel.objects.filter(panel=id)
        for lgd_panel in lgd_panels:
            if lgd_panel.lgd.date_review is not None and lgd_panel.lgd.is_reviewed == 1 and lgd_panel.lgd.is_deleted == 0:
                dates.append(lgd_panel.lgd.date_review)
                dates.sort()
        if len(dates) > 0:
            return dates[-1].date()
        else:
            return []

    # Calculates the stats on the fly
    # Returns a JSON object
    def calculate_stats(self, panel):
        lgd_panels = LGDPanel.objects.filter(
            panel=panel.id,
            is_deleted=0
        ).select_related()

        genes = set()
        diseases = set()
        confidences = {}
        attrib_id = Attrib.objects.get(value='gene').id
        for lgd_panel in lgd_panels:
            if lgd_panel.lgd.locus.type.id == attrib_id:
                genes.add(lgd_panel.lgd.locus.name)

            diseases.add(lgd_panel.lgd.disease_id)

            try:
                confidences[lgd_panel.lgd.confidence.value] += 1
            except KeyError:
                confidences[lgd_panel.lgd.confidence.value] = 1

        return {
            'total_records': len(lgd_panels),
            'total_genes': len(genes),
            'total_diseases':len(diseases),
            'by_confidence': confidences
        }

    def records_summary(self, panel):
        lgd_panels = LGDPanel.objects.filter(panel=panel.id).filter(is_deleted=0)

        lgd_panels_selected = lgd_panels.select_related('lgd',
                                                        'lgd__locus',
                                                        'lgd__disease',
                                                        'lgd__genotype',
                                                        'lgd__confidence'
                                                    ).prefetch_related(
                                                        'lgd__lgd_variant_gencc_consequence',
                                                        'lgd__lgd_variant_type',
                                                        'lgd__lgd_molecular_mechanism'
                                                    ).order_by('-lgd__date_review').filter(lgd__is_deleted=0)

        lgd_objects_list = list(lgd_panels_selected.values('lgd__locus__name',
                                                           'lgd__disease__name',
                                                           'lgd__genotype__value',
                                                           'lgd__confidence__value',
                                                           'lgd__lgdvariantgenccconsequence__variant_consequence__term',
                                                           'lgd__lgdvarianttype__variant_type_ot__term',
                                                           'lgd__lgdmolecularmechanism__mechanism__value',
                                                           'lgd__date_review',
                                                           'lgd__stable_id__stable_id'))

        aggregated_data = {}
        number_keys = 0
        for lgd_obj in lgd_objects_list:
            if lgd_obj['lgd__stable_id__stable_id'] not in aggregated_data.keys() and number_keys < 10:
                variant_consequences = []
                variant_types = []
                molecular_mechanism = []

                variant_consequences.append(lgd_obj['lgd__lgdvariantgenccconsequence__variant_consequence__term'])
                # Some records do not have variant types
                if lgd_obj['lgd__lgdvarianttype__variant_type_ot__term'] is not None:
                    variant_types.append(lgd_obj['lgd__lgdvarianttype__variant_type_ot__term'])
                # Some records do not have molecular mechanism
                if lgd_obj['lgd__lgdmolecularmechanism__mechanism__value'] is not None:
                    molecular_mechanism.append(lgd_obj['lgd__lgdmolecularmechanism__mechanism__value'])

                aggregated_data[lgd_obj['lgd__stable_id__stable_id']] = {  'locus':lgd_obj['lgd__locus__name'],
                                                                'disease':lgd_obj['lgd__disease__name'],
                                                                'genotype':lgd_obj['lgd__genotype__value'],
                                                                'confidence':lgd_obj['lgd__confidence__value'],
                                                                'variant_consequence':variant_consequences,
                                                                'variant_type':variant_types,
                                                                'molecular_mechanism':molecular_mechanism,
                                                                'date_review':lgd_obj['lgd__date_review'],
                                                                'stable_id':lgd_obj['lgd__stable_id__stable_id'] }
                number_keys += 1

            elif number_keys < 10:
                if lgd_obj['lgd__lgdvariantgenccconsequence__variant_consequence__term'] not in aggregated_data[lgd_obj['lgd__stable_id__stable_id']]['variant_consequence']:
                    aggregated_data[lgd_obj['lgd__stable_id__stable_id']]['variant_consequence'].append(lgd_obj['lgd__lgdvariantgenccconsequence__variant_consequence__term'])
                if lgd_obj['lgd__lgdvarianttype__variant_type_ot__term'] not in aggregated_data[lgd_obj['lgd__stable_id__stable_id']]['variant_type'] and lgd_obj['lgd__lgdvarianttype__variant_type_ot__term'] is not None:
                    aggregated_data[lgd_obj['lgd__stable_id__stable_id']]['variant_type'].append(lgd_obj['lgd__lgdvarianttype__variant_type_ot__term'])
                if lgd_obj['lgd__lgdmolecularmechanism__mechanism__value'] not in aggregated_data[lgd_obj['lgd__stable_id__stable_id']]['molecular_mechanism'] and lgd_obj['lgd__lgdmolecularmechanism__mechanism__value'] is not None:
                    aggregated_data[lgd_obj['lgd__stable_id__stable_id']]['molecular_mechanism'].append(lgd_obj['lgd__lgdmolecularmechanism__mechanism__value'])

        return aggregated_data.values()

    class Meta:
        model = Panel
        fields = ['name', 'description', 'curators', 'last_updated']

class UserSerializer(serializers.ModelSerializer):
    user_name = serializers.SerializerMethodField()
    email = serializers.CharField(read_only=True)
    panels = serializers.SerializerMethodField()
    is_active = serializers.CharField(read_only=True)

    def get_user_name(self, id):
        user = User.objects.filter(email=id)
        if user.first().first_name is not None and user.first().last_name is not None:
            name = f"{user.first().first_name} {user.first().last_name}"
        else:
            user_name = user.first().username.split('_')
            name = ' '.join(user_name).title()

        return name

    def get_panels(self, id):
        """
            Get a list of panels the user has permission to edit.
            Output example: ["Developmental disorders", "Ear disorders"]
        """
        user_login = self.context.get('user')
        user_panels = UserPanel.objects.filter(user=id)
        panels_list = []

        for user_panel in user_panels:
            # Authenticated users can view all panels
            if (user_login and user_login.is_authenticated) or user_panel.panel.is_visible == 1:
                panels_list.append(user_panel.panel.description)
        
        return panels_list

    class Meta:
        model = User
        fields = ['user_name', 'email', 'is_active', 'panels']

class AttribTypeSerializer(serializers.ModelSerializer):

    def get_all_attribs(self, id):
        queryset = Attrib.objects.filter(type=id)
        code_list = [attrib.value for attrib in queryset]
        return code_list

    class Meta:
        model = AttribType
        fields = ['code']

class AttribSerializer(serializers.ModelSerializer):
    class Meta:
        model = Attrib
        fields = ['value']

class LGDPanelSerializer(serializers.ModelSerializer):
    name = serializers.CharField(source="panel.name")
    description = serializers.CharField(source="panel.description", allow_null=True)
    publications = serializers.CharField(source="publication.pmid", allow_null=True)

    def create(self, validated_data):
        lgd = self.context['lgd']
        panel_name = validated_data.get('panel')['name']

        # Check if panel name is valid
        panel_obj = Panel.objects.filter(name=panel_name)

        if not panel_obj.exists():
            raise serializers.ValidationError({"message": f"invalid panel name '{panel_name}'"})
        lgd_panel_obj = LGDPanel.objects.filter(panel=panel_obj.first().id, lgd=lgd.id)

        if lgd_panel_obj.exists():
            if lgd_panel_obj.first().is_deleted == 0:
                raise serializers.ValidationError({"message": f"G2P entry {lgd.stable_id.stable_id} is already linked to panel {panel_name}"})
            else:
                # Entry is not deleted anymore
                lgd_panel_obj.is_deleted = 0
                return lgd_panel_obj

        # Create LGDPanel
        lgd_panel_obj = LGDPanel.objects.create(
            lgd=lgd,
            panel=panel_obj.first(),
            is_deleted=0
        )

        return lgd_panel_obj
    
    class Meta:
        model = LGDPanel
        fields = ['name', 'description', 'publications']

    # Only include publication details if defined in context
    # We want to include the details when creating a new publication
    def __init__(self, *args, **kwargs):
        super(LGDPanelSerializer, self).__init__(*args, **kwargs)

        if 'include_details' in self.context:
            self.fields['publications'].required = self.context['include_details']
        else:
            self.fields['publications'].required = False

class LocusSerializer(serializers.ModelSerializer):
    gene_symbol = serializers.CharField(source="name")
    sequence = serializers.CharField(source="sequence.name")
    reference = serializers.CharField(read_only=True, source="sequence.reference.value")
    ids = serializers.SerializerMethodField()
    synonyms = serializers.SerializerMethodField()

    def get_ids(self, id):
        locus_ids = LocusIdentifier.objects.filter(locus=id)
        data = {}
        for id in locus_ids:
            data[id.source.name] = id.identifier

        return data

    def get_synonyms(self, id):
        attrib_type_obj = AttribType.objects.filter(code='gene_synonym')
        locus_attribs = LocusAttrib.objects.filter(locus=id, attrib_type=attrib_type_obj.first().id, is_deleted=0)
        data = []
        for locus_atttrib in locus_attribs:
            data.append(locus_atttrib.value)

        return data

    @transaction.atomic
    def create(self, validated_data):
        gene_symbol = validated_data.get('name')
        sequence_name = validated_data.get('sequence')['name']
        start = validated_data.get('start')
        end = validated_data.get('end')
        strand = validated_data.get('strand')

        locus_obj = None
        try:
            locus_obj = Locus.objects.get(name=gene_symbol)
            raise serializers.ValidationError({"message": f"gene already exists",
                                               "please select existing gene": f"{locus_obj.name} {locus_obj.sequence.name}:{locus_obj.start}-{locus_obj.end}"})
        except Locus.DoesNotExist:
            try:
                # Check if gene symbol is a synonym
                synonym_obj = LocusAttrib.objects.get(value=gene_symbol)
                raise serializers.ValidationError({"message": f"gene already exists as a synonym",
                                               "please select existing gene": f"{synonym_obj.locus.name} {synonym_obj.locus.sequence.name}:{synonym_obj.locus.start}-{synonym_obj.locus.end}"})
            except LocusAttrib.DoesNotExist:
                # Validate gene before insertion
                validated = validate_gene(gene_symbol)
                if validated == None:
                    raise serializers.ValidationError({"message": f"invalid gene symbol",
                                                       "please check symbol": gene_symbol})

                # Insert locus gene
                sequence = Sequence.objects.filter(name=sequence_name)
                type = Attrib.objects.filter(value='gene')

                locus_obj = Locus.objects.create(name = gene_symbol,
                                                 sequence = sequence.first(),
                                                 start = start,
                                                 end = end,
                                                 strand = strand,
                                                 type = type.first())

                # Insert gene-disease associations from OMIM
                source_omim = Source.objects.filter(name='OMIM')
                if 'mim' in validated.keys():
                    for mim in validated['mim']:
                        gene_disease_obj = GeneDisease.objects.create(disease=mim['disease'],
                                                                      gene=locus_obj,
                                                                      source=source_omim.first(),
                                                                      identifier=mim['id'])

                # Insert locus gene synonyms
                if 'synonyms' in validated.keys():
                    attrib_type_obj = AttribType.objects.filter(code='gene_synonym')
                    for synonym in validated['synonyms']:
                        locus_attrib_obj = LocusAttrib.objects.create(value=synonym,
                                                                      locus=locus_obj,
                                                                      attrib_type=attrib_type_obj.first(),
                                                                      is_deleted=0)

                # Insert locus gene ids
                source_hgnc = Source.objects.filter(name='HGNC')
                source_ensembl = Source.objects.filter(name='Ensembl')
                locus_identifier_obj = LocusIdentifier.objects.create(identifier=validated['primary_id'],
                                                                      locus=locus_obj,
                                                                      source=source_hgnc.first())
                locus_identifier_obj = LocusIdentifier.objects.create(identifier=validated['ensembl_id'],
                                                                      locus=locus_obj,
                                                                      source=source_ensembl.first())

        return locus_obj

    class Meta:
        model = Locus
        fields = ['gene_symbol', 'sequence', 'start', 'end', 'strand', 'reference', 'ids', 'synonyms']

class LocusGeneSerializer(LocusSerializer):
    last_updated = serializers.SerializerMethodField()

    def get_last_updated(self, id):
        dates = []
        lgds = LocusGenotypeDisease.objects.filter(locus=id)
        for lgd in lgds:
            if lgd.date_review is not None and lgd.is_reviewed == 1 and lgd.is_deleted == 0:
                dates.append(lgd.date_review)
                dates.sort()
        if len(dates) > 0:
            return dates[-1].date()
        else:
            return []

    def records_summary(self, user):
        lgd_list = LocusGenotypeDisease.objects.filter(locus=self.id, is_deleted=0)

        if user.is_authenticated:
            lgd_select = lgd_list.select_related('disease', 'genotype', 'confidence'
                                               ).prefetch_related('lgd_panel', 'panel', 'lgd_variant_gencc_consequence', 'lgd_variant_type', 'lgd_molecular_mechanism'
                                                                  ).order_by('-date_review')

        else:
            lgd_select = lgd_list.select_related('disease', 'genotype', 'confidence'
                                               ).prefetch_related('lgd_panel', 'panel', 'lgd_variant_gencc_consequence', 'lgd_variant_type', 'lgd_molecular_mechanism'
                                                                  ).order_by('-date_review').filter(lgdpanel__panel__is_visible=1)

        lgd_objects_list = list(lgd_select.values('disease__name',
                                                  'lgdpanel__panel__name',
                                                  'stable_id__stable_id',
                                                  'genotype__value',
                                                  'confidence__value', 
                                                  'lgdvariantgenccconsequence__variant_consequence__term',
                                                  'lgdvarianttype__variant_type_ot__term',
                                                  'lgdmolecularmechanism__mechanism__value'))

        aggregated_data = {}
        for lgd_obj in lgd_objects_list:
            if lgd_obj['stable_id__stable_id'] not in aggregated_data.keys():
                variant_consequences = []
                variant_types = []
                molecular_mechanism = []
                panels = []

                panels.append(lgd_obj['lgdpanel__panel__name'])
                variant_consequences.append(lgd_obj['lgdvariantgenccconsequence__variant_consequence__term'])
                if lgd_obj['lgdvarianttype__variant_type_ot__term'] is not None:
                    variant_types.append(lgd_obj['lgdvarianttype__variant_type_ot__term'])
                if lgd_obj['lgdmolecularmechanism__mechanism__value'] is not None:
                    molecular_mechanism.append(lgd_obj['lgdmolecularmechanism__mechanism__value'])

                aggregated_data[lgd_obj['stable_id__stable_id']] = { 'disease':lgd_obj['disease__name'],
                                                          'genotype':lgd_obj['genotype__value'],
                                                          'confidence':lgd_obj['confidence__value'],
                                                          'panels':panels,
                                                          'variant_consequence':variant_consequences,
                                                          'variant_type':variant_types,
                                                          'molecular_mechanism':molecular_mechanism,
                                                          'stable_id':lgd_obj['stable_id__stable_id'] }

            else:
                if lgd_obj['lgdpanel__panel__name'] not in aggregated_data[lgd_obj['stable_id__stable_id']]['panels']:
                    aggregated_data[lgd_obj['stable_id__stable_id']]['panels'].append(lgd_obj['lgdpanel__panel__name'])
                if lgd_obj['lgdvariantgenccconsequence__variant_consequence__term'] not in aggregated_data[lgd_obj['stable_id__stable_id']]['variant_consequence']:
                    aggregated_data[lgd_obj['stable_id__stable_id']]['variant_consequence'].append(lgd_obj['lgdvariantgenccconsequence__variant_consequence__term'])
                if lgd_obj['lgdvarianttype__variant_type_ot__term'] not in aggregated_data[lgd_obj['stable_id__stable_id']]['variant_type'] and lgd_obj['lgdvarianttype__variant_type_ot__term'] is not None:
                    aggregated_data[lgd_obj['stable_id__stable_id']]['variant_type'].append(lgd_obj['lgdvarianttype__variant_type_ot__term'])
                if lgd_obj['lgdmolecularmechanism__mechanism__value'] not in aggregated_data[lgd_obj['stable_id__stable_id']]['molecular_mechanism'] and lgd_obj['lgdmolecularmechanism__mechanism__value'] is not None:
                    aggregated_data[lgd_obj['stable_id__stable_id']]['molecular_mechanism'].append(lgd_obj['lgdmolecularmechanism__mechanism__value'])

        return aggregated_data.values()

    def function(self):
        result_data = {}
        uniprot_annotation_objs = UniprotAnnotation.objects.filter(gene=self.id)

        for function_obj in uniprot_annotation_objs:
            result_data['protein_function'] = function_obj.protein_function
            result_data['uniprot_accession'] = function_obj.uniprot_accession

        return result_data

    class Meta:
        model = Locus
        fields = LocusSerializer.Meta.fields + ['last_updated']

class GeneDiseaseSerializer(serializers.ModelSerializer):
    disease = serializers.CharField()
    identifier = serializers.CharField()
    source = serializers.CharField(source="source.name")

    class Meta:
        model = GeneDisease
        fields = ['disease', 'identifier', 'source']

class LocusGenotypeDiseaseSerializer(serializers.ModelSerializer):
    locus = serializers.SerializerMethodField()
    stable_id = serializers.CharField(source="stable_id.stable_id", read_only=True) #CharField and the source is the stable_id column in the stable_id table
    genotype = serializers.CharField(source="genotype.value", read_only=True)
    variant_consequence = serializers.SerializerMethodField()
    molecular_mechanism = serializers.SerializerMethodField()
    disease = serializers.SerializerMethodField()
    confidence = serializers.CharField(source="confidence.value", read_only=True)
    publications = serializers.SerializerMethodField()
    panels = serializers.SerializerMethodField()
    cross_cutting_modifier = serializers.SerializerMethodField()
    variant_type = serializers.SerializerMethodField()
    phenotypes = serializers.SerializerMethodField()
    last_updated = serializers.SerializerMethodField()
    date_created = serializers.SerializerMethodField()
    comments = serializers.SerializerMethodField()
    is_reviewed = serializers.IntegerField(read_only=True)

    def get_locus(self, id):
        locus = LocusSerializer(id.locus).data
        return locus

    def get_disease(self, id):
        disease = DiseaseSerializer(id.disease).data
        return disease

    def get_last_updated(self, obj):
        if obj.date_review is not None:
            return obj.date_review.strftime("%Y-%m-%d")
        else: 
            return None

    def get_variant_consequence(self, id):
        queryset = LGDVariantGenccConsequence.objects.filter(lgd_id=id)
        return VariantConsequenceSerializer(queryset, many=True).data

    def get_molecular_mechanism(self, id):
        queryset = LGDMolecularMechanism.objects.filter(lgd_id=id)
        return LGDMolecularMechanismSerializer(queryset, many=True).data

    def get_cross_cutting_modifier(self, id):
        queryset = LGDCrossCuttingModifier.objects.filter(lgd_id=id)
        return LGDCrossCuttingModifierSerializer(queryset, many=True).data

    def get_publications(self, id):
        queryset = LGDPublication.objects.filter(lgd_id=id)
        return LGDPublicationSerializer(queryset, many=True).data

    def get_phenotypes(self, id):
        queryset = LGDPhenotype.objects.filter(lgd_id=id)
        return LGDPhenotypeSerializer(queryset, many=True).data

    def get_variant_type(self, id):
        queryset = LGDVariantType.objects.filter(lgd_id=id)
        return VariantTypeSerializer(queryset, many=True).data

    def get_panels(self, id):
        queryset = LGDPanel.objects.filter(lgd_id=id)
        return LGDPanelSerializer(queryset, many=True).data

    def get_comments(self, id):
        lgd_comments = LGDComment.objects.filter(lgd_id=id)
        data = []
        for comment in lgd_comments:
            text = { 'text':comment.comment,
                     'date':comment.date }
            data.append(text)

        return data

    # This method depends on the history table
    # Entries that were migrated from the old db don't have the date when they were created
    def get_date_created(self, id):
        date = None
        lgd_obj = self.instance
        insertion_history_type = '+'
        history_records = lgd_obj.history.all().order_by('history_date').filter(history_type=insertion_history_type)
        if history_records:
            date = history_records.first().history_date.date()

        return date

    class Meta:
        model = LocusGenotypeDisease
        exclude = ['id', 'is_deleted', 'date_review']

class VariantConsequenceSerializer(serializers.ModelSerializer):
    variant_consequence = serializers.CharField(source="variant_consequence.term")
    support = serializers.CharField(source="support.value")
    publication = serializers.CharField(source="publication.title", allow_null=True)

    class Meta:
        model = LGDVariantGenccConsequence
        fields = ['variant_consequence', 'support', 'publication']

class LGDMolecularMechanismSerializer(serializers.ModelSerializer):
    mechanism = serializers.CharField(source="mechanism.value")
    support = serializers.CharField(source="mechanism_support.value")
    description = serializers.CharField(source="mechanism_description", allow_null=True)
    synopsis = serializers.CharField(source="synopsis.value", allow_null=True)
    synopsis_support = serializers.CharField(source="synopsis_support.value", allow_null=True)
    publication = serializers.CharField(source="publication.title", allow_null=True)

    class Meta:
        model = LGDVariantGenccConsequence
        fields = ['mechanism', 'support', 'description', 'synopsis', 'synopsis_support', 'publication']

class LGDCrossCuttingModifierSerializer(serializers.ModelSerializer):
    term = serializers.CharField(source="ccm.value")

    class Meta:
        model = LGDCrossCuttingModifier
        fields = ['term']

class PublicationSerializer(serializers.ModelSerializer):
    pmid = serializers.CharField()
    title = serializers.CharField(read_only=True)
    authors = serializers.CharField(read_only=True)
    year = serializers.CharField(read_only=True)
    comments = serializers.SerializerMethodField()

    def get_comments(self, id):
        data = []
        comments = PublicationComment.objects.filter(publication=id)
        for comment in comments:
            text = { 'text':comment.comment,
                     'date':comment.date }
            data.append(text)

        return data

    def create(self, validated_data):
        pmid = validated_data.get('pmid')

        try:
            publication_obj = Publication.objects.get(pmid=pmid)
            raise serializers.ValidationError({"message": f"publication already exists",
                                                "please check publication":
                                                f"PMID: {pmid}, Title: {publication_obj.title}"})
        except Publication.DoesNotExist:
            response = get_publication(pmid)

            if response['hitCount'] == 0:
                raise serializers.ValidationError({"message": f"invalid pmid",
                                                   "please check id": pmid})

            authors = get_authors(response)
            year = None
            doi = None
            publication_info = response['result']
            title = publication_info['title']
            if 'doi' in publication_info:
                doi = publication_info['doi']
            if 'pubYear' in publication_info:
                year = publication_info['pubYear']

            # Insert publication
            publication_obj = Publication.objects.create(pmid = pmid,
                                                         title = title,
                                                         authors = authors,
                                                         year = year,
                                                         doi = doi)

        return publication_obj

    class Meta:
        model = Publication
        fields = ['pmid', 'title', 'authors', 'year', 'comments']

class LGDPublicationSerializer(serializers.ModelSerializer):
    publication = PublicationSerializer()

    class Meta:
        model = LGDPublication
        fields = ['publication']

class DiseasePublicationSerializer(serializers.ModelSerializer):
    pmid = serializers.CharField(source="publication.pmid")
    title = serializers.CharField(source="publication.title", allow_null=True)
    number_families = serializers.IntegerField(source="families", allow_null=True)
    consanguinity = serializers.CharField(allow_null=True)
    ethnicity = serializers.CharField(allow_null=True)

    class Meta:
        model = DiseasePublication
        fields = ['pmid', 'title', 'number_families', 'consanguinity', 'ethnicity']

class DiseaseOntologySerializer(serializers.ModelSerializer):
    accession = serializers.CharField(source="ontology_term.accession")
    term = serializers.CharField(source="ontology_term.term")
    description = serializers.CharField(source="ontology_term.description", allow_null=True)

    class Meta:
        model = DiseaseOntology
        fields = ['accession', 'term', 'description']

class DiseaseSerializer(serializers.ModelSerializer):
    name = serializers.CharField()
    mim = serializers.CharField()
    ontology_terms = serializers.SerializerMethodField()
    publications = serializers.SerializerMethodField()
    synonyms = serializers.SerializerMethodField()

    def get_ontology_terms(self, id):
        disease_ontologies = DiseaseOntology.objects.filter(disease=id)
        return DiseaseOntologySerializer(disease_ontologies, many=True).data

    def get_publications(self, id):
        disease_publications = DiseasePublication.objects.filter(disease=id)
        return DiseasePublicationSerializer(disease_publications, many=True).data

    def get_synonyms(self, id):
        synonyms = []
        disease_synonyms = DiseaseSynonym.objects.filter(disease=id)
        for d_synonym in disease_synonyms:
            synonyms.append(d_synonym.synonym)
        return synonyms

    class Meta:
        model = Disease
        fields = ['name', 'mim', 'ontology_terms', 'publications', 'synonyms']

class DiseaseDetailSerializer(DiseaseSerializer):
    last_updated = serializers.SerializerMethodField()

    def get_last_updated(self, id):
        dates = []
        filtered_lgd_list = LocusGenotypeDisease.objects.filter(disease=id)
        for lgd in filtered_lgd_list:
            if lgd.date_review is not None and lgd.is_reviewed == 1 and lgd.is_deleted == 0:
                dates.append(lgd.date_review)
                dates.sort()
        if len(dates) > 0:
            return dates[-1].date()
        else:
            return []

    def records_summary(self, id, user):
        lgd_list = LocusGenotypeDisease.objects.filter(disease=id, is_deleted=0)

        if user.is_authenticated:
            lgd_select = lgd_list.select_related('disease', 'genotype', 'confidence'
                                               ).prefetch_related('lgd_panel', 'panel', 'lgd_variant_gencc_consequence', 'lgd_variant_type', 'lgd_molecular_mechanism', 'g2pstable_id'
                                                                  ).order_by('-date_review')

        else:
            lgd_select = lgd_list.select_related('disease', 'genotype', 'confidence'
                                               ).prefetch_related('lgd_panel', 'panel', 'lgd_variant_gencc_consequence', 'lgd_variant_type', 'lgd_molecular_mechanism', 'g2pstable_id'
                                                                  ).order_by('-date_review').filter(lgdpanel__panel__is_visible=1)


        lgd_objects_list = list(lgd_select.values('disease__name',
                                                  'lgdpanel__panel__name',
                                                  'stable_id__stable_id', # to get the stable_id stableID
                                                  'genotype__value',
                                                  'confidence__value',
                                                  'lgdvariantgenccconsequence__variant_consequence__term',
                                                  'lgdvarianttype__variant_type_ot__term',
                                                  'lgdmolecularmechanism__mechanism__value'))
        
        aggregated_data = {}
        for lgd_obj in lgd_objects_list:
            if lgd_obj['stable_id__stable_id'] not in aggregated_data.keys():
                variant_consequences = []
                variant_types = []
                molecular_mechanism = []
                panels = []

                panels.append(lgd_obj['lgdpanel__panel__name'])
                variant_consequences.append(lgd_obj['lgdvariantgenccconsequence__variant_consequence__term'])
                if lgd_obj['lgdvarianttype__variant_type_ot__term'] is not None:
                    variant_types.append(lgd_obj['lgdvarianttype__variant_type_ot__term'])
                if lgd_obj['lgdmolecularmechanism__mechanism__value'] is not None:
                    molecular_mechanism.append(lgd_obj['lgdmolecularmechanism__mechanism__value'])

                aggregated_data[lgd_obj['stable_id__stable_id']] = { 'disease':lgd_obj['disease__name'],
                                                          'genotype':lgd_obj['genotype__value'],
                                                          'confidence':lgd_obj['confidence__value'],
                                                          'panels':panels,
                                                          'variant_consequence':variant_consequences,
                                                          'variant_type':variant_types,
                                                          'molecular_mechanism':molecular_mechanism,
                                                          'stable_id':lgd_obj['stable_id__stable_id'] }

            else:
                if lgd_obj['lgdpanel__panel__name'] not in aggregated_data[lgd_obj['stable_id__stable_id']]['panels']:
                    aggregated_data[lgd_obj['stable_id__stable_id']]['panels'].append(lgd_obj['lgdpanel__panel__name'])
                if lgd_obj['lgdvariantgenccconsequence__variant_consequence__term'] not in aggregated_data[lgd_obj['stable_id__stable_id']]['variant_consequence']:
                    aggregated_data[lgd_obj['stable_id__stable_id']]['variant_consequence'].append(lgd_obj['lgdvariantgenccconsequence__variant_consequence__term'])
                if lgd_obj['lgdvarianttype__variant_type_ot__term'] not in aggregated_data[lgd_obj['stable_id__stable_id']]['variant_type'] and lgd_obj['lgdvarianttype__variant_type_ot__term'] is not None:
                    aggregated_data[lgd_obj['stable_id__stable_id']]['variant_type'].append(lgd_obj['lgdvarianttype__variant_type_ot__term'])
                if lgd_obj['lgdmolecularmechanism__mechanism__value'] not in aggregated_data[lgd_obj['stable_id__stable_id']]['molecular_mechanism'] and lgd_obj['lgdmolecularmechanism__mechanism__value'] is not None:
                    aggregated_data[lgd_obj['stable_id__stable_id']]['molecular_mechanism'].append(lgd_obj['lgdmolecularmechanism__mechanism__value'])

        return aggregated_data.values()

    class Meta:
        model = Disease
        fields = DiseaseSerializer.Meta.fields + ['last_updated']

class CreateDiseaseSerializer(serializers.ModelSerializer):
    ontology_terms = DiseaseOntologySerializer(many=True, required=False)
    publications = DiseasePublicationSerializer(many=True, required=False)

    @transaction.atomic
    def create(self, validated_data):
        disease_name = validated_data.get('name')
        mim = validated_data.get('mim')
        ontologies_list = validated_data.get('ontology_terms')
        publications_list = validated_data.get('publications')

        disease_obj = None

        # Clean disease name
        cleaned_input_disease_name = clean_string(str(disease_name))
        # Check if name already exists
        all_disease_names = Disease.objects.all()
        for disease_db in all_disease_names:
            cleaned_db_disease_name = clean_string(str(disease_db.name))
            if cleaned_db_disease_name == cleaned_input_disease_name:
                disease_obj = disease_db
        all_disease_synonyms = DiseaseSynonym.objects.all()
        for disease_synonym in all_disease_synonyms:
            cleaned_db_disease_syn = clean_string(str(disease_synonym.synonym))
            if cleaned_db_disease_syn == cleaned_input_disease_name:
                disease_obj = disease_synonym.disease

        if disease_obj is None:
            # TODO: check if MIM is valid - need OMIM API access
            # TODO: give disease suggestions

            disease_obj = Disease.objects.create(
                name = disease_name,
                mim = mim
            )

            # Check if ontology is in db
            for ontology in ontologies_list:
                ontology_accession = ontology['ontology_term']['accession']
                ontology_term = ontology['ontology_term']['term']
                ontology_desc = ontology['ontology_term']['description']

                if ontology_accession is not None and ontology_term is not None:
                    try:
                        ontology_obj = OntologyTerm.objects.get(accession=ontology_accession)
                    except OntologyTerm.DoesNotExist:
                        # Check if ontology accession is valid
                        mondo_disease = get_mondo(ontology_accession)
                        if mondo_disease is None:
                            raise serializers.ValidationError({"message": f"invalid mondo id",
                                                            "please check id": ontology_accession})

                        source = Source.objects.get(name="Mondo")

                        # Insert ontology
                        ontology_accession = re.sub(r'\_', ':', ontology_accession)
                        ontology_term = re.sub(r'\_', ':', ontology_term)
                        if ontology_desc is None and len(mondo_disease['description']) > 0:
                            ontology_desc = mondo_disease['description'][0]
                        ontology_obj = OntologyTerm.objects.create(
                            accession = ontology_accession,
                            term = ontology_term,
                            description = ontology_desc,
                            source = source
                        )

                    # Insert disease ontology
                    attrib = Attrib.objects.get(value="Data source")
                    disease_ontology_obj = DiseaseOntology.objects.create(
                        disease = disease_obj,
                        ontology_term = ontology_obj,
                        mapped_by_attrib = attrib
                    )

            # Insert disease publication info
            for publication in publications_list:
                publication_pmid = publication['publication']['pmid']
                publication_title = publication['publication']['title']
                n_families = publication['families']
                consanguinity = publication['consanguinity']
                ethnicity = publication['ethnicity']

                try:
                    publication_obj = Publication.objects.get(pmid=publication_pmid)
                except Publication.DoesNotExist:
                    publication = get_publication(publication_pmid)
                    if publication['hitCount'] == 0:
                        raise serializers.ValidationError({"message": f"invalid pmid",
                                                                    "please check id": publication_pmid})

                    # Insert publication
                    if publication_title is None:
                        publication_title = publication['result']['title']
                    publication_authors = get_authors(publication)
                    publication_doi = None
                    publication_year = None
                    if 'doi' in publication['result']:
                        publication_doi = publication['result']['doi']
                    if 'pubYear' in publication['result']:
                        publication_year = publication['result']['pubYear']

                    publication_obj = Publication.objects.create(
                        pmid = publication_pmid,
                        title = publication_title,
                        authors = publication_authors,
                        doi = publication_doi,
                        year = publication_year
                    )

                # Insert disease_publication
                try:
                    disease_publication_obj = DiseasePublication.objects.get(disease=disease_obj, publication=publication_obj)
                except DiseasePublication.DoesNotExist:
                    disease_publication_obj = DiseasePublication.objects.create(
                        disease = disease_obj,
                        publication = publication_obj,
                        families = n_families,
                        consanguinity = consanguinity,
                        ethnicity = ethnicity,
                        is_deleted = 0
                    )

        else:
            raise serializers.ValidationError({"message": f"disease already exists",
                                               "please select existing disease": disease_obj.name})

        return disease_obj

    class Meta:
        model = Disease
        fields = ['name', 'mim', 'ontology_terms', 'publications']

class PhenotypeSerializer(serializers.ModelSerializer):
    name = serializers.CharField(source="term", read_only=True)
    description = serializers.CharField(read_only=True)

    @transaction.atomic
    def create(self, validated_data):
        phenotype_accession = validated_data.get('accession')
        phenotype_description = None

        # Check if accession is valid
        validated_phenotype = validate_phenotype(phenotype_accession)

        if not re.match(r'HP\:\d+', phenotype_accession) or validated_phenotype is None:
            raise serializers.ValidationError({"message": f"invalid phenotype accession",
                                               "please check id": phenotype_accession})

        if validated_phenotype['details']['isObsolete'] == True:
            raise serializers.ValidationError({"message": f"phenotype accession is obsolete",
                                               "please check id": phenotype_accession})

        if 'definition' in validated_phenotype['details']:
            phenotype_description = validated_phenotype['details']['definition']

        source_obj = Source.objects.filter(name='HPO')
        phenotype_obj = OntologyTerm.objects.create(accession=phenotype_accession,
                                                    term=validated_phenotype['details']['name'],
                                                    description=phenotype_description,
                                                    source=source_obj.first())

        return phenotype_obj

    class Meta:
        model = OntologyTerm
        fields = ['name', 'accession', 'description']

class LGDPhenotypeSerializer(serializers.ModelSerializer):
    name = serializers.CharField(source="phenotype.term")
    accession = serializers.CharField(source="phenotype.accession")

    class Meta:
        model = LGDPhenotype
        fields = ['name', 'accession']

class VariantTypeSerializer(serializers.ModelSerializer):
    term = serializers.CharField(source="variant_type_ot.term")
    accession = serializers.CharField(source="variant_type_ot.accession")

    class Meta:
        model = LGDVariantType
        fields = ['term', 'accession']

### Curation data ###
class CurationDataSerializer(serializers.ModelSerializer):
    """
        Serializer for CurationData model
    """
    
    def validate(self, data):
        """
            Validate the input data for curation.

            Args:
                data: The data to be validated.
            
            Validation extension step:
                This step is called in AddCurationData of the views.py
                The steps of the validation for the save is
                    -Locus is the minimum requirement needed to save a draft
                    -Draft does not already exist as a draft 
                    -User has permissions to curate on the panel selected 

            Returns:
                The validated data.

            Raises:
                serializers.ValidationError: If the data is already under curation or if the user does not have permission to curate on certain panels.
        """

        data_copy = copy.deepcopy(data) # making a copy of this so any changes to this are only to this 
        data_dict = self.convert_to_dict(data_copy)

        user_email = self.context.get('user')
        user_obj = User.objects.get(email=user_email)

        if data_dict["json_data"]["locus"] == "" or data_dict["json_data"]["locus"] is None:
            raise serializers.ValidationError({"message" : "To save a draft, the minimum requirement is a locus entry, Please save this draft with locus information"})

        # Check if JSON is already in the table
        curation_entry = self.compare_curation_data(data_dict, user_obj.id)
   
        if curation_entry: # Throw error if data is already stored in table
            raise serializers.ValidationError({"message": f"Data already under curation. Please check session '{curation_entry.session_name}'"})
        if len(data_dict["json_data"]["panels"]) >= 1:
            panels = UserSerializer.get_panels(self,user_obj.id)
            # Check if any panel in data_dict["json_data"]["panels"] is not in the updated panels list
            unauthorized_panels = [panel for panel in data_dict["json_data"]["panels"] if panel not in panels]
            if unauthorized_panels:
                unauthorized_panels_str = "', '".join(unauthorized_panels)
                raise serializers.ValidationError({"message" : f"You do not have permission to curate on these panels: '{unauthorized_panels_str}'"})

        return data

    def validate_to_publish(self, data):
        """
            Second step to validate the JSON data.
            This validation is done before a record is published.
            There are mandatory fields to publish a record:
                - locus (validate in the first validation step)
                - disease
                - genotype/allelic requirement
                - mutations consequence
                - panel(s)
                - confidence
                - publication(s)
            
            data (CurationData obj): data to be validated
        """

        json_data = data.json_data
        missing_data = []
        print("Validate json data:", json_data)

        if len(json_data["disease"]) == 0:
            missing_data.append("disease")
        
        if len(json_data["confidence"]) == 0:
            missing_data.append("confidence")
        
        if not json_data["panels"]:
            missing_data.append("panel")

        if missing_data:
            raise serializers.ValidationError({"message" : f"The following mandatory fields are missing: {missing_data}"})

        return data

    def convert_to_dict(self, data):
        """
            Convert data to a regular dictionary if it is an OrderedDict.

            Parameters:
                data: Data to convert (can be OrderedDict or dict).

            Returns:
                Converted data as a dict.
            Reason:
                If the data is an OrderedDict, which is how Python is reading the JSON, it is turned to a regular dictionary which is what is returned, otherwise it just returns the data gotten
        """
        if isinstance(data, OrderedDict):
            return dict(data)
        
        return data
    
    #using the Deepdiff module, compare JSON data 
    # this still needs to be worked on when we have fixed the user permission issue 
    def compare_curation_data(self, input_json_data, user_obj):
       """"
            Function to compare provided JSON data against JSON data stored in CurationData instances associated with a specific user.
            Only compares the first layer of JSON objects.
                Parameters:
                    input_json_data: JSON data to compare against.
                    user_obj: User object whose associated CurationData instances are to be checked.
                 Returns:
                    If a match is found, returns the corresponding CurationData instance.
                    If no match is found, returns None.
        """
       user_sessions_queryset = CurationData.objects.filter(user=user_obj)
       for curation_data in user_sessions_queryset:
            data_json = curation_data.json_data
            # remove session_name field from input json and compare input json with existing curation json
            input_json_data["json_data"].pop('session_name', None)
            data_json.pop('session_name', None)
            result = DeepDiff(input_json_data["json_data"], data_json)
            
            if not result:
                return curation_data
    
    def check_entry(self, input_json_data):
        """
            Check the validity of the provided JSON data for publishing a curated entry.
        
            Parameters:
                input_json_data (dict): JSON data to be checked.
        
            Raises:
                serializers.ValidationError: If the JSON data is invalid for publishing.
            Future: 
                This is for the publish and will be done differently 
        """
        input_dictionary = input_json_data

        locus = input_dictionary["locus"]
        allelic_requirement = input_dictionary["allelic_requirement"]
        disease = input_dictionary["disease"]["disease_name"]

        if locus and allelic_requirement and disease:
            locus_queryset = Locus.objects.filter(name=locus) # Get locus
            genotype_queryset = Attrib.objects.filter(value=allelic_requirement) # Get genotype value from attrib table
            disease_queryset = Disease.objects.filter(name=disease) # TODO: improve

            # Get LGD: deleted entries are also returned
            # If LGD is deleted then we should warn the curator
            lgd_obj = LocusGenotypeDisease.objects.filter(locus=locus_queryset.first(), genotype=genotype_queryset.first(), disease=disease_queryset.first())

            if len(lgd_obj) > 0:
                if lgd_obj.first().is_deleted == 0:
                    raise serializers.ValidationError({"message": f"Data already submited to G2P '{lgd_obj.stable_id.stable_id}'"})
                else:
                    raise serializers.ValidationError({"message": f"This is an old G2P record '{lgd_obj.stable_id.stable_id}'"})
        
        else:
            raise serializers.ValidationError({"message" : "To publish a curated entry, locus, allelic requirement and disease are neccessary"})

    @transaction.atomic
    def create(self, validated_data):
        """
            Create a new entry in the CurationData table.
        
            Parameters:
                validated_data (dict): Validated data containing the JSON data to be stored.
        
            Returns:
                CurationData: The newly created CurationData instance.
            Future:
                - publish endpoint: add the data to the G2P tables. entry will be live
        """
        json_data = validated_data.get("json_data")
       
        date_created = datetime.now()
        date_reviewed = date_created
        session_name = json_data.get('session_name')
        stable_id = G2PStableIDSerializer.create_stable_id()

        if session_name == "":
            session_name = stable_id.stable_id

         
        user_email = self.context.get('user') # this needs to be looked at 
        user_obj = User.objects.get(email=user_email)
            
        new_curation_data = CurationData.objects.create(
            session_name=session_name,
            json_data=json_data,
            stable_id=stable_id,
            date_created=date_created,
            date_last_update=date_reviewed,
            user=user_obj
        )

        return new_curation_data

    @transaction.atomic
    def update(self, instance, validated_data):
<<<<<<< HEAD
        instance.json_data = validated_data['json_data']
        instance.date_last_update = timezone.now()
        instance.save()

        return super().update(instance, validated_data)

    def publish(data):
        """
            Publish a record under curation.
            Args:
                data: CurationData object to publish
        """
        print('Data to publish:', data)

=======
        """
            Update an entry in the curation table.
            It replaces the json data object with the latest data and updates the 'date_last_update'. 

            Parameters:
                instance
                validated_data (dict): Validated data containing the updated JSON data to be stored.

            Returns:
                CurationData: The updated CurationData instance.
        """
        instance.json_data = validated_data.get('json_data')
        instance.date_last_update = timezone.now()
        instance.save()

        return super().update(instance, validated_data)
>>>>>>> 12724d6f

    class Meta:
        model = CurationData
        fields = ["json_data"]<|MERGE_RESOLUTION|>--- conflicted
+++ resolved
@@ -1192,7 +1192,6 @@
 
     @transaction.atomic
     def update(self, instance, validated_data):
-<<<<<<< HEAD
         instance.json_data = validated_data['json_data']
         instance.date_last_update = timezone.now()
         instance.save()
@@ -1207,7 +1206,9 @@
         """
         print('Data to publish:', data)
 
-=======
+
+    @transaction.atomic
+    def update(self, instance, validated_data):
         """
             Update an entry in the curation table.
             It replaces the json data object with the latest data and updates the 'date_last_update'. 
@@ -1224,7 +1225,6 @@
         instance.save()
 
         return super().update(instance, validated_data)
->>>>>>> 12724d6f
 
     class Meta:
         model = CurationData
