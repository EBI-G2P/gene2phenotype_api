import json
from deepdiff import DeepDiff
import copy
from collections import OrderedDict
from rest_framework import serializers
from django.db import connection, transaction
from django.core.exceptions import ObjectDoesNotExist
from datetime import datetime
from django.utils import timezone
import pytz

from .models import (Panel, User, UserPanel, AttribType, Attrib,
                     LGDPanel, LocusGenotypeDisease, LGDVariantGenccConsequence,
                     LGDCrossCuttingModifier, LGDPublication,
                     LGDPhenotype, LGDVariantType, Locus, Disease,
                     DiseaseOntology, LocusAttrib, DiseaseSynonym, 
                     G2PStableID,LocusIdentifier, PublicationComment, LGDComment,
                     DiseasePublication, LGDMolecularMechanism,
                     OntologyTerm, Source, Publication, GeneDisease,
                     Sequence, UniprotAnnotation, CurationData, PublicationFamilies,
                     LGDVariantTypeDescription)

from .utils import (clean_string, get_ontology, get_publication, get_authors, validate_gene,
                    validate_phenotype, get_ontology_source)
import re

class G2PStableIDSerializer(serializers.ModelSerializer):
    """
        Serializer for the G2PStableID model.

        This serializer converts G2PStableID instances into JSON representation
        and vice versa. It handles serialization and deserialization of G2PStableID
        objects.
    """

    def create_stable_id():
        """
            Creates a new stable identifier instance for gene-to-phenotype mapping.

            This function generates a stable identifier based on the current count of G2PStableID instances
            in the database and saves the new instance.

            Returns:
                G2PStableID: The newly created stable identifier instance.

            Raises:
                ObjectDoesNotExist: If there are no existing G2PStableID instances in the database.

            Example:
                Example usage:

                 >>> new_stable_id = create_stable_id()
                >>> print(new_stable_id.stable_id)
                'G2P00001'
        """

        #Generate the sequence numbers as part of the ID 
        try:
            number_obj = G2PStableID.objects.count()
            number_obj = number_obj + 1 
            sequence_id = f"G2P{number_obj:05d}" 
        except ObjectDoesNotExist: 
            sequence_number = 1 
            sequence_id = f"G2P{sequence_number:05d}"
        
        stable_id_instance = G2PStableID(stable_id=sequence_id)
        stable_id_instance.save()

        return stable_id_instance
    
    def update_g2p_id_status(self, is_live):
        """
            Update the status of the G2P stable id.
            Set 'is_live' to:
                0: entry is not published (live)
                OR
                1: entry is published
        """
        stable_id = self.context['stable_id']

        try:
            g2p_id_obj = G2PStableID.objects.get(stable_id=stable_id)
        except G2PStableID.DoesNotExist:
            raise serializers.ValidationError({"message": f"G2P ID not found '{stable_id}'"})

        g2p_id_obj.is_live = is_live
        g2p_id_obj.save()

        return g2p_id_obj

    class Meta:
        """
            Metadata options for the G2PStableIDSerializer class.

            This Meta class provides configuration options for the G2PStableIDSerializer
            serializer class. It specifies the model to be used for serialization and
            includes/excludes certain fields from the serialized output.

            Attributes:
                model (Model): The model class associated with this serializer.
                Defines the model whose instances will be serialized and deserialized.
                exclude (list or tuple): A list of fields to be excluded from the serialized output.
                These fields will not be included in the JSON representation of the serialized object.
                In this case, the 'id' field is excluded.
        """
        model = G2PStableID
        fields = ['stable_id']

class PanelDetailSerializer(serializers.ModelSerializer):
    curators = serializers.SerializerMethodField()
    last_updated = serializers.SerializerMethodField()

    # Returns only the curators excluding staff members
    def get_curators(self, id):
        user_panels = UserPanel.objects.filter(
            panel=id,
            user__is_active=1
            ).select_related('user')

        # TODO: decide how to define the curators group
        curators_group = set(
            User.groups.through.objects.filter(
            group__name="curators"
            ).values_list('user_id', flat=True)
        )

        users = []

        for user_panel in user_panels:
            if not user_panel.user.is_staff or user_panel.user.id in curators_group:
                first_name = user_panel.user.first_name
                last_name = user_panel.user.last_name
                if first_name is not None and last_name is not None:
                    name = f"{first_name} {last_name}"
                else:
                    user_name = user_panel.user.username.split('_')
                    name = ' '.join(user_name).title()
                users.append(name)
        return users

    def get_last_updated(self, id):
        lgd_panel = LGDPanel.objects.filter(
            panel=id,
            lgd__is_reviewed=1,
            lgd__is_deleted=0,
            lgd__date_review__isnull=False
            ).select_related('lgd'
                             ).latest('lgd__date_review'
                                      ).lgd.date_review

        return lgd_panel.date() if lgd_panel else []

    # Calculates the stats on the fly
    # Returns a JSON object
    def calculate_stats(self, panel):
        lgd_panels = LGDPanel.objects.filter(
            panel=panel.id,
            is_deleted=0
        ).select_related()

        genes = set()
        confidences = {}
        attrib_id = Attrib.objects.get(value='gene').id
        for lgd_panel in lgd_panels:
            if lgd_panel.lgd.locus.type.id == attrib_id:
                genes.add(lgd_panel.lgd.locus.name)

            try:
                confidences[lgd_panel.lgd.confidence.value] += 1
            except KeyError:
                confidences[lgd_panel.lgd.confidence.value] = 1

        return {
            'total_records': len(lgd_panels),
            'total_genes': len(genes),
            'by_confidence': confidences
        }

    def records_summary(self, panel):
        lgd_panels = LGDPanel.objects.filter(panel=panel.id, is_deleted=0)

        lgd_panels_selected = lgd_panels.select_related('lgd',
                                                        'lgd__locus',
                                                        'lgd__disease',
                                                        'lgd__genotype',
                                                        'lgd__confidence'
                                                    ).prefetch_related(
                                                        'lgd__lgd_variant_gencc_consequence',
                                                        'lgd__lgd_variant_type',
                                                        'lgd__lgd_molecular_mechanism'
                                                    ).order_by('-lgd__date_review').filter(lgd__is_deleted=0)

        lgd_objects_list = list(lgd_panels_selected.values('lgd__locus__name',
                                                           'lgd__disease__name',
                                                           'lgd__genotype__value',
                                                           'lgd__confidence__value',
                                                           'lgd__lgdvariantgenccconsequence__variant_consequence__term',
                                                           'lgd__lgdvarianttype__variant_type_ot__term',
                                                           'lgd__lgdmolecularmechanism__mechanism__value',
                                                           'lgd__date_review',
                                                           'lgd__stable_id__stable_id'))

        aggregated_data = {}
        number_keys = 0
        for lgd_obj in lgd_objects_list:
            if lgd_obj['lgd__stable_id__stable_id'] not in aggregated_data.keys() and number_keys < 10:
                variant_consequences = []
                variant_types = []
                molecular_mechanism = []

                variant_consequences.append(lgd_obj['lgd__lgdvariantgenccconsequence__variant_consequence__term'])
                # Some records do not have variant types
                if lgd_obj['lgd__lgdvarianttype__variant_type_ot__term'] is not None:
                    variant_types.append(lgd_obj['lgd__lgdvarianttype__variant_type_ot__term'])
                # Some records do not have molecular mechanism
                if lgd_obj['lgd__lgdmolecularmechanism__mechanism__value'] is not None:
                    molecular_mechanism.append(lgd_obj['lgd__lgdmolecularmechanism__mechanism__value'])

                aggregated_data[lgd_obj['lgd__stable_id__stable_id']] = {  'locus':lgd_obj['lgd__locus__name'],
                                                                'disease':lgd_obj['lgd__disease__name'],
                                                                'genotype':lgd_obj['lgd__genotype__value'],
                                                                'confidence':lgd_obj['lgd__confidence__value'],
                                                                'variant_consequence':variant_consequences,
                                                                'variant_type':variant_types,
                                                                'molecular_mechanism':molecular_mechanism,
                                                                'date_review':lgd_obj['lgd__date_review'],
                                                                'stable_id':lgd_obj['lgd__stable_id__stable_id'] }
                number_keys += 1

            elif number_keys < 10:
                if lgd_obj['lgd__lgdvariantgenccconsequence__variant_consequence__term'] not in aggregated_data[lgd_obj['lgd__stable_id__stable_id']]['variant_consequence']:
                    aggregated_data[lgd_obj['lgd__stable_id__stable_id']]['variant_consequence'].append(lgd_obj['lgd__lgdvariantgenccconsequence__variant_consequence__term'])
                if lgd_obj['lgd__lgdvarianttype__variant_type_ot__term'] not in aggregated_data[lgd_obj['lgd__stable_id__stable_id']]['variant_type'] and lgd_obj['lgd__lgdvarianttype__variant_type_ot__term'] is not None:
                    aggregated_data[lgd_obj['lgd__stable_id__stable_id']]['variant_type'].append(lgd_obj['lgd__lgdvarianttype__variant_type_ot__term'])
                if lgd_obj['lgd__lgdmolecularmechanism__mechanism__value'] not in aggregated_data[lgd_obj['lgd__stable_id__stable_id']]['molecular_mechanism'] and lgd_obj['lgd__lgdmolecularmechanism__mechanism__value'] is not None:
                    aggregated_data[lgd_obj['lgd__stable_id__stable_id']]['molecular_mechanism'].append(lgd_obj['lgd__lgdmolecularmechanism__mechanism__value'])

        return aggregated_data.values()

    class Meta:
        model = Panel
        fields = ['name', 'description', 'curators', 'last_updated']

class UserSerializer(serializers.ModelSerializer):
    user_name = serializers.SerializerMethodField()
    email = serializers.CharField(read_only=True)
    panels = serializers.SerializerMethodField()
    is_active = serializers.CharField(read_only=True)

    def get_user_name(self, id):
        user = User.objects.filter(email=id)
        if user.first().first_name is not None and user.first().last_name is not None:
            name = f"{user.first().first_name} {user.first().last_name}"
        else:
            user_name = user.first().username.split('_')
            name = ' '.join(user_name).title()

        return name

    def get_panels(self, id):
        """
            Get a list of panels the user has permission to edit.
            It returns the panel descriptions i.e. full name.
            Output example: ["Developmental disorders", "Ear disorders"]
        """
        user_login = self.context.get('user')
        if user_login and user_login.is_authenticated:
            user_panels = UserPanel.objects.filter(
                user=id
                ).select_related('panel'
                                 ).values_list('panel__description', flat=True)
        else:
            user_panels = UserPanel.objects.filter(
                user=id, panel__is_visible=1
                ).select_related('panel'
                                 ).values_list('panel__description', flat=True)

        return user_panels

    def panels_names(self, id):
        """
            Get a list of panels the user has permission to edit.
            It returns the panel names i.e. short name.
            Output example: ["DD", "Ear"]
        """
        user_login = self.context.get('user')
        if user_login and user_login.is_authenticated:
            user_panels = UserPanel.objects.filter(
                user=id
                ).select_related('panel'
                                 ).values_list('panel__name', flat=True)
        else:
            user_panels = UserPanel.objects.filter(
                user=id, panel__is_visible=1
                ).select_related('panel'
                                 ).values_list('panel__name', flat=True)

        return user_panels

    class Meta:
        model = User
        fields = ['user_name', 'email', 'is_active', 'panels']

class AttribTypeSerializer(serializers.ModelSerializer):

    def get_all_attribs(self, id):
        queryset = Attrib.objects.filter(type=id)
        code_list = [attrib.value for attrib in queryset]
        return code_list

    class Meta:
        model = AttribType
        fields = ['code']

class AttribSerializer(serializers.ModelSerializer):
    class Meta:
        model = Attrib
        fields = ['value']

class LGDPanelSerializer(serializers.ModelSerializer):
    name = serializers.CharField(source="panel.name")
    description = serializers.CharField(source="panel.description", allow_null=True, required = False)
    publications = serializers.CharField(source="publication.pmid", allow_null=True, required = False)

    def create(self, validated_data):
        lgd = self.context['lgd']
        panel_name = validated_data.get('panel')['name']

        # Check if panel name is valid
        panel_obj = Panel.objects.filter(name=panel_name)

        if not panel_obj.exists():
            raise serializers.ValidationError({"message": f"Invalid panel name '{panel_name}'"})
        lgd_panel_obj = LGDPanel.objects.filter(panel=panel_obj.first().id, lgd=lgd.id)

        if lgd_panel_obj.exists():
            if lgd_panel_obj.first().is_deleted == 0:
                raise serializers.ValidationError({"message": f"G2P entry {lgd.stable_id.stable_id} is already linked to panel {panel_name}"})
            else:
                # Entry is not deleted anymore
                lgd_panel_obj.is_deleted = 0
                return lgd_panel_obj

        # Create LGDPanel
        lgd_panel_obj = LGDPanel.objects.create(
            lgd=lgd,
            panel=panel_obj.first(),
            is_deleted=0
        )

        return lgd_panel_obj

    class Meta:
        model = LGDPanel
        fields = ['name', 'description', 'publications']

    # Only include publication details if defined in context
    # We want to include the details when creating a new publication
    def __init__(self, *args, **kwargs):
        super(LGDPanelSerializer, self).__init__(*args, **kwargs)

        if 'include_details' in self.context:
            self.fields['publications'].required = self.context['include_details']
        else:
            self.fields['publications'].required = False

class LocusSerializer(serializers.ModelSerializer):
    gene_symbol = serializers.CharField(source="name")
    sequence = serializers.CharField(source="sequence.name")
    reference = serializers.CharField(read_only=True, source="sequence.reference.value")
    ids = serializers.SerializerMethodField()
    synonyms = serializers.SerializerMethodField()

    def get_ids(self, id):
        locus_ids = LocusIdentifier.objects.filter(locus=id)
        data = {}
        for id in locus_ids:
            data[id.source.name] = id.identifier

        return data

    def get_synonyms(self, id):
        attrib_type_obj = AttribType.objects.filter(code='gene_synonym')
        locus_attribs = LocusAttrib.objects.filter(
            locus=id,
            attrib_type=attrib_type_obj.first().id,
            is_deleted=0).values_list('value', flat=True)

        return locus_attribs

    def create(self, validated_data):
        gene_symbol = validated_data.get('name')
        sequence_name = validated_data.get('sequence')['name']
        start = validated_data.get('start')
        end = validated_data.get('end')
        strand = validated_data.get('strand')

        locus_obj = None
        try:
            locus_obj = Locus.objects.get(name=gene_symbol)
            raise serializers.ValidationError({"message": f"gene already exists",
                                               "please select existing gene": f"{locus_obj.name} {locus_obj.sequence.name}:{locus_obj.start}-{locus_obj.end}"})
        except Locus.DoesNotExist:
            try:
                # Check if gene symbol is a synonym
                synonym_obj = LocusAttrib.objects.get(value=gene_symbol)
                raise serializers.ValidationError({"message": f"gene already exists as a synonym",
                                               "please select existing gene": f"{synonym_obj.locus.name} {synonym_obj.locus.sequence.name}:{synonym_obj.locus.start}-{synonym_obj.locus.end}"})
            except LocusAttrib.DoesNotExist:
                # Validate gene before insertion
                validated = validate_gene(gene_symbol)
                if validated == None:
                    raise serializers.ValidationError({"message": f"invalid gene symbol",
                                                       "please check symbol": gene_symbol})

                # Insert locus gene
                sequence = Sequence.objects.filter(name=sequence_name)
                type = Attrib.objects.filter(value='gene')

                locus_obj = Locus.objects.create(name = gene_symbol,
                                                 sequence = sequence.first(),
                                                 start = start,
                                                 end = end,
                                                 strand = strand,
                                                 type = type.first())

                # Insert gene-disease associations from OMIM
                source_omim = Source.objects.filter(name='OMIM')
                if 'mim' in validated.keys():
                    for mim in validated['mim']:
                        gene_disease_obj = GeneDisease.objects.create(disease=mim['disease'],
                                                                      gene=locus_obj,
                                                                      source=source_omim.first(),
                                                                      identifier=mim['id'])

                # Insert locus gene synonyms
                if 'synonyms' in validated.keys():
                    attrib_type_obj = AttribType.objects.filter(code='gene_synonym')
                    for synonym in validated['synonyms']:
                        locus_attrib_obj = LocusAttrib.objects.create(value=synonym,
                                                                      locus=locus_obj,
                                                                      attrib_type=attrib_type_obj.first(),
                                                                      is_deleted=0)

                # Insert locus gene ids
                source_hgnc = Source.objects.filter(name='HGNC')
                source_ensembl = Source.objects.filter(name='Ensembl')
                locus_identifier_obj = LocusIdentifier.objects.create(identifier=validated['primary_id'],
                                                                      locus=locus_obj,
                                                                      source=source_hgnc.first())
                locus_identifier_obj = LocusIdentifier.objects.create(identifier=validated['ensembl_id'],
                                                                      locus=locus_obj,
                                                                      source=source_ensembl.first())

        return locus_obj

    class Meta:
        model = Locus
        fields = ['gene_symbol', 'sequence', 'start', 'end', 'strand', 'reference', 'ids', 'synonyms']

class LocusGeneSerializer(LocusSerializer):
    last_updated = serializers.SerializerMethodField()

    def get_last_updated(self, id):
        lgd = LocusGenotypeDisease.objects.filter(
            locus=id,
            is_reviewed=1,
            is_deleted=0,
            date_review__isnull=False
            ).latest('date_review'
                     ).date_review

        return lgd.date() if lgd else []

    def records_summary(self, user):
        lgd_list = LocusGenotypeDisease.objects.filter(locus=self.id, is_deleted=0)

        if user.is_authenticated:
            lgd_select = lgd_list.select_related('disease', 'genotype', 'confidence'
                                               ).prefetch_related('lgd_panel', 'panel', 'lgd_variant_gencc_consequence', 'lgd_variant_type', 'lgd_molecular_mechanism'
                                                                  ).order_by('-date_review')

        else:
            lgd_select = lgd_list.select_related('disease', 'genotype', 'confidence'
                                               ).prefetch_related('lgd_panel', 'panel', 'lgd_variant_gencc_consequence', 'lgd_variant_type', 'lgd_molecular_mechanism'
                                                                  ).order_by('-date_review').filter(lgdpanel__panel__is_visible=1)

        lgd_objects_list = list(lgd_select.values('disease__name',
                                                  'lgdpanel__panel__name',
                                                  'stable_id__stable_id',
                                                  'genotype__value',
                                                  'confidence__value', 
                                                  'lgdvariantgenccconsequence__variant_consequence__term',
                                                  'lgdvarianttype__variant_type_ot__term',
                                                  'lgdmolecularmechanism__mechanism__value'))

        aggregated_data = {}
        for lgd_obj in lgd_objects_list:
            if lgd_obj['stable_id__stable_id'] not in aggregated_data.keys():
                variant_consequences = []
                variant_types = []
                molecular_mechanism = []
                panels = []

                panels.append(lgd_obj['lgdpanel__panel__name'])
                variant_consequences.append(lgd_obj['lgdvariantgenccconsequence__variant_consequence__term'])
                if lgd_obj['lgdvarianttype__variant_type_ot__term'] is not None:
                    variant_types.append(lgd_obj['lgdvarianttype__variant_type_ot__term'])
                if lgd_obj['lgdmolecularmechanism__mechanism__value'] is not None:
                    molecular_mechanism.append(lgd_obj['lgdmolecularmechanism__mechanism__value'])

                aggregated_data[lgd_obj['stable_id__stable_id']] = { 'disease':lgd_obj['disease__name'],
                                                          'genotype':lgd_obj['genotype__value'],
                                                          'confidence':lgd_obj['confidence__value'],
                                                          'panels':panels,
                                                          'variant_consequence':variant_consequences,
                                                          'variant_type':variant_types,
                                                          'molecular_mechanism':molecular_mechanism,
                                                          'stable_id':lgd_obj['stable_id__stable_id'] }

            else:
                if lgd_obj['lgdpanel__panel__name'] not in aggregated_data[lgd_obj['stable_id__stable_id']]['panels']:
                    aggregated_data[lgd_obj['stable_id__stable_id']]['panels'].append(lgd_obj['lgdpanel__panel__name'])
                if lgd_obj['lgdvariantgenccconsequence__variant_consequence__term'] not in aggregated_data[lgd_obj['stable_id__stable_id']]['variant_consequence']:
                    aggregated_data[lgd_obj['stable_id__stable_id']]['variant_consequence'].append(lgd_obj['lgdvariantgenccconsequence__variant_consequence__term'])
                if lgd_obj['lgdvarianttype__variant_type_ot__term'] not in aggregated_data[lgd_obj['stable_id__stable_id']]['variant_type'] and lgd_obj['lgdvarianttype__variant_type_ot__term'] is not None:
                    aggregated_data[lgd_obj['stable_id__stable_id']]['variant_type'].append(lgd_obj['lgdvarianttype__variant_type_ot__term'])
                if lgd_obj['lgdmolecularmechanism__mechanism__value'] not in aggregated_data[lgd_obj['stable_id__stable_id']]['molecular_mechanism'] and lgd_obj['lgdmolecularmechanism__mechanism__value'] is not None:
                    aggregated_data[lgd_obj['stable_id__stable_id']]['molecular_mechanism'].append(lgd_obj['lgdmolecularmechanism__mechanism__value'])

        return aggregated_data.values()

    def function(self):
        result_data = {}
        uniprot_annotation_objs = UniprotAnnotation.objects.filter(gene=self.id)

        for function_obj in uniprot_annotation_objs:
            result_data['protein_function'] = function_obj.protein_function
            result_data['uniprot_accession'] = function_obj.uniprot_accession

        return result_data

    class Meta:
        model = Locus
        fields = LocusSerializer.Meta.fields + ['last_updated']

class GeneDiseaseSerializer(serializers.ModelSerializer):
    disease = serializers.CharField()
    identifier = serializers.CharField()
    source = serializers.CharField(source="source.name")

    class Meta:
        model = GeneDisease
        fields = ['disease', 'identifier', 'source']

class LocusGenotypeDiseaseSerializer(serializers.ModelSerializer):
    locus = serializers.SerializerMethodField()
    stable_id = serializers.CharField(source="stable_id.stable_id") #CharField and the source is the stable_id column in the stable_id table
    genotype = serializers.CharField(source="genotype.value")
    variant_consequence = serializers.SerializerMethodField(allow_null=True)
    molecular_mechanism = serializers.SerializerMethodField(allow_null=True)
    disease = serializers.SerializerMethodField()
    confidence = serializers.CharField(source="confidence.value")
    publications = serializers.SerializerMethodField()
    panels = serializers.SerializerMethodField()
    cross_cutting_modifier = serializers.SerializerMethodField(allow_null=True)
    variant_type = serializers.SerializerMethodField(allow_null=True)
    variant_description = serializers.SerializerMethodField(allow_null=True)
    phenotypes = serializers.SerializerMethodField(allow_null=True)
    last_updated = serializers.SerializerMethodField()
    date_created = serializers.SerializerMethodField()
    comments = serializers.SerializerMethodField(allow_null=True)
    is_reviewed = serializers.IntegerField()

    def get_locus(self, id):
        locus = LocusSerializer(id.locus).data
        return locus

    def get_disease(self, id):
        disease = DiseaseSerializer(id.disease).data
        return disease

    def get_last_updated(self, obj):
        if obj.date_review is not None:
            return obj.date_review.strftime("%Y-%m-%d")
        else: 
            return None

    def get_variant_consequence(self, id):
        queryset = LGDVariantGenccConsequence.objects.filter(lgd_id=id)
        return LGDVariantGenCCConsequenceSerializer(queryset, many=True).data

    def get_molecular_mechanism(self, id):
        queryset = LGDMolecularMechanism.objects.filter(lgd_id=id)
        return LGDMolecularMechanismSerializer(queryset, many=True).data

    def get_cross_cutting_modifier(self, id):
        queryset = LGDCrossCuttingModifier.objects.filter(lgd_id=id)
        return LGDCrossCuttingModifierSerializer(queryset, many=True).data

    def get_publications(self, id):
        queryset = LGDPublication.objects.filter(lgd_id=id)
        return LGDPublicationSerializer(queryset, many=True).data

    def get_phenotypes(self, id):
        queryset = LGDPhenotype.objects.filter(lgd_id=id)
        data = {}

        for lgd_phenotype in queryset:
            accession = lgd_phenotype.phenotype.accession

            if accession in data and lgd_phenotype.publication:
                data[accession]["publications"].append(lgd_phenotype.publication.pmid)
            else:
                publication_list = []
                if lgd_phenotype.publication:
                    publication_list = [lgd_phenotype.publication.pmid]

                data[accession] = {"term": lgd_phenotype.phenotype.term,
                                   "accession": accession,
                                   "publications": publication_list}

        return data.values()

    def get_variant_type(self, id):
        # The variant type can be linked to several publications
        # Format the output to return the list of publications
        queryset = LGDVariantType.objects.filter(lgd_id=id)
        data = {}

        for lgd_variant in queryset:
            accession = lgd_variant.variant_type_ot.accession

            if accession in data and lgd_variant.publication:
                data[accession]["publications"].append(lgd_variant.publication.pmid)
            else:
                publication_list = []
                if lgd_variant.publication:
                    publication_list = [lgd_variant.publication.pmid]

                data[accession] = {"term": lgd_variant.variant_type_ot.term,
                                   "accession": accession,
                                   "inherited": lgd_variant.inherited,
                                   "de_novo": lgd_variant.de_novo,
                                   "unknown_inheritance": lgd_variant.unknown_inheritance,
                                   "publications": publication_list}
        return data.values()

    def get_variant_description(self, id):
        queryset = LGDVariantTypeDescription.objects.filter(lgd_id=id)
        data = {}

        for lgd_variant in queryset:
            if lgd_variant.description in data and lgd_variant.publication:
                data[lgd_variant.description]["publications"].append(lgd_variant.publication.pmid)
            else:
                publication_list = []
                if lgd_variant.publication:
                    publication_list = [lgd_variant.publication.pmid]
                data[lgd_variant.description] = {
                    "description": lgd_variant.description,
                    "publications": publication_list
                }

        return data.values()

    def get_panels(self, id):
        queryset = LGDPanel.objects.filter(lgd_id=id)
        return LGDPanelSerializer(queryset, many=True).data

    def get_comments(self, id):
        # TODO check if comment is public
        lgd_comments = LGDComment.objects.filter(lgd_id=id)
        data = []
        for comment in lgd_comments:
            text = { 'text':comment.comment,
                     'date':comment.date }
            data.append(text)

        return data

    # This method depends on the history table
    # Entries that were migrated from the old db don't have the date when they were created
    def get_date_created(self, id):
        date = None
        lgd_obj = self.instance
        insertion_history_type = '+'
        history_records = lgd_obj.history.all().order_by('history_date').filter(
            history_type=insertion_history_type)

        if history_records:
            date = history_records.first().history_date.date()

        return date

    def create(self, data, disease_obj, publications_list):
        """
            Create a G2P record.
            A record is always linked to one or more panels and publications.

            Mandatory data:
                            - locus
                            - G2P stable_id
                            - disease
                            - genotype (allelic requeriment)
                            - mechanism (TODO)
                            - panel(s)
                            - confidence
                            - publications
        """

        locus_name = data.get('locus') # Usually this is the gene symbol
        stable_id_obj = data.get('stable_id') # stable id obj
        genotype = data.get('allelic_requirement') # allelic requirement
        panels = data.get('panels') # Array of panel names
        confidence = data.get('confidence') # confidence level and justification

        if not panels or not publications_list:
            raise serializers.ValidationError({"message": f"Missing data to create the G2P record {stable_id_obj.stable_id}"})

        # Check if record (LGD) is already inserted
        try:
            lgd_obj = LocusGenotypeDisease.objects.get(stable_id=stable_id_obj)
            return lgd_obj

        except LocusGenotypeDisease.DoesNotExist:

            # Get locus object
            try:
                locus_obj = Locus.objects.get(name=locus_name)
            except Locus.DoesNotExist:
                raise serializers.ValidationError({"message": f"Invalid locus {locus_name}"})

            # Get genotype
            try:
                genotype_obj = Attrib.objects.get(
                    value = genotype,
                    type__code = "genotype"
                )
            except Attrib.DoesNotExist:
                raise serializers.ValidationError({"message": f"Invalid genotype value {genotype}"})

            # Get confidence
            try:
                confidence_obj = Attrib.objects.get(
                    value = confidence["level"],
                    type__code = "confidence_category"
                )
            except Attrib.DoesNotExist:
                raise serializers.ValidationError({"message": f"Invalid confidence value {confidence['level']}"})

            # Text to justify the confidence value (optional)
            if confidence["justification"] == "":
                confidence_support = None
            else:
                confidence_support = confidence["justification"]

            # Insert new G2P record (LGD)
            lgd_obj = LocusGenotypeDisease.objects.create(
                locus = locus_obj,
                stable_id = stable_id_obj,
                genotype = genotype_obj,
                disease = disease_obj,
                confidence = confidence_obj,
                confidence_support = confidence_support,
                is_reviewed = 1,
                is_deleted = 0,
                date_review = datetime.now()
            )

            # Insert panels
            for panel in panels:
                try:
                    # Get name from description
                    panel_obj = Panel.objects.get(description=panel)
                    data_panel = {"panel": {"name": panel_obj.name}}
                    # The LGDPanelSerializer fetches the object LGD from its context
                    LGDPanelSerializer(context={'lgd': lgd_obj}).create(data_panel)
                
                except Panel.DoesNotExist:
                    raise serializers.ValidationError({"message": f"Invalid panel {panel}"})

            # Insert LGD-publications
            for publication_obj in publications_list:
                data_publication = {"publication": publication_obj}
                LGDPublicationSerializer(context={'lgd': lgd_obj}).create(data_publication)

        return lgd_obj

    class Meta:
        model = LocusGenotypeDisease
        exclude = ['id', 'is_deleted', 'date_review']

class LGDVariantGenCCConsequenceSerializer(serializers.ModelSerializer):
    variant_consequence = serializers.CharField(source="variant_consequence.term")
    support = serializers.CharField(source="support.value")
    publication = serializers.CharField(source="publication.pmid", allow_null=True)

    def create(self, variant_consequence):
        lgd = self.context['lgd']
        term = variant_consequence.get("name").replace("_", " ")
        support = variant_consequence.get("support").lower()

        # Get variant gencc consequence value from ontology_term
        try:
            consequence_obj = OntologyTerm.objects.get(
                term = term, # TODO check
                group_type__value = "variant_type"
            )
        except OntologyTerm.DoesNotExist:
            raise serializers.ValidationError({"message": f"Invalid variant consequence '{term}'"})

        # Get support value from attrib
        try:
            support_obj = Attrib.objects.get(
                value = support,
                type__code = "support"
            )
        except Attrib.DoesNotExist:
            raise serializers.ValidationError({"message": f"Invalid support value {support}"})

        lgd_var_consequence_obj = LGDVariantGenccConsequence.objects.get_or_create(
                variant_consequence = consequence_obj,
                support = support_obj,
                lgd = lgd,
                is_deleted = 0
            )
        
        return lgd_var_consequence_obj

    class Meta:
        model = LGDVariantGenccConsequence
        fields = ['variant_consequence', 'support', 'publication']

class LGDMolecularMechanismSerializer(serializers.ModelSerializer):
    mechanism = serializers.CharField(source="mechanism.value")
    support = serializers.CharField(source="mechanism_support.value")
    description = serializers.CharField(source="mechanism_description", allow_null=True)
    synopsis = serializers.CharField(source="synopsis.value", allow_null=True)
    synopsis_support = serializers.CharField(source="synopsis_support.value", allow_null=True)
    publication = serializers.CharField(source="publication.title", allow_null=True)

    def create(self, mechanism, mechanism_synopsis):
        lgd = self.context['lgd']
        mechanism_name = mechanism["name"]
        mechanism_support = mechanism["support"]
        synopsis_name = mechanism_synopsis["name"]
        synopsis_support = mechanism_synopsis["support"]

        # Get mechanism value from attrib
        try:
            mechanism_obj = Attrib.objects.get(
                value = mechanism_name,
                type__code = "mechanism"
            )
        except Attrib.DoesNotExist:
            raise serializers.ValidationError({"message": f"Invalid mechanims value {mechanism_name}"})
        
        # Get mechanism support from attrib
        try:
            mechanism_support_obj = Attrib.objects.get(
                value = mechanism_support,
                type__code = "support"
            )
        except Attrib.DoesNotExist:
            raise serializers.ValidationError({"message": f"Invalid mechanism support value {mechanism_support}"})

        # Get mechanism synopsis value from attrib
        try:
            synopsis_obj = Attrib.objects.get(
                value = synopsis_name,
                type__code = "mechanism_synopsis"
            )
        except Attrib.DoesNotExist:
            raise serializers.ValidationError({"message": f"Invalid mechanims synopsis value {synopsis_name}"})

        # Get mechanism synopsis support from attrib
        try:
            synopsis_support_obj = Attrib.objects.get(
                value = synopsis_support,
                type__code = "support"
            )
        except Attrib.DoesNotExist:
            raise serializers.ValidationError({"message": f"Invalid mechanism synopsis support value {synopsis_support}"})

        # Create new LGD-molecular mechanism
        lgd_mechanism = LGDMolecularMechanism.objects.create(
            lgd = lgd,
            mechanism = mechanism_obj,
            mechanism_support = mechanism_support_obj,
            synopsis = synopsis_obj,
            synopsis_support = synopsis_support_obj,
            is_deleted = 0
        )

        return lgd_mechanism

    class Meta:
        model = LGDMolecularMechanism
        fields = ['mechanism', 'support', 'description', 'synopsis', 'synopsis_support', 'publication']

class LGDCrossCuttingModifierSerializer(serializers.ModelSerializer):
    term = serializers.CharField(source="ccm.value")

    def create(self, term):
        lgd = self.context['lgd']

        # Get cross cutting modifier from attrib
        try:
            ccm_obj = Attrib.objects.get(
                value = term,
                type__code = 'cross_cutting_modifier'
            )
        except Attrib.DoesNotExist:
            raise serializers.ValidationError({"message": f"Invalid cross cutting modifier {term}"})

        # Check if LGD-cross cutting modifier already exists
        try:
            lgd_ccm_obj = LGDCrossCuttingModifier.objects.get(
                ccm = ccm_obj,
                lgd = lgd
            )
        except LGDCrossCuttingModifier.DoesNotExist:
            lgd_ccm_obj = LGDCrossCuttingModifier.objects.create(
                ccm = ccm_obj,
                lgd = lgd,
                is_deleted = 0
            )

        return lgd_ccm_obj

    class Meta:
        model = LGDCrossCuttingModifier
        fields = ['term']

class PublicationCommentSerializer(serializers.ModelSerializer):
    comment = serializers.CharField()
    user = serializers.CharField(source="user.username", read_only=True)
    date = serializers.DateTimeField(read_only=True)
    is_public = serializers.CharField()

    def create(self, data, publication):
        comment_text = data.get("comment")
        is_public = data.get("is_public")
        user_obj = self.context['user']

        # Check if comment is already stored. We consider same comment if they have the same:
        #   publication, comment text, user and it's not deleted TODO
        # Filter can return multiple values - this can happen if we have duplicated entries
        publication_comment_list = PublicationComment.objects.filter(comment = comment_text,
                                                                     user = user_obj,
                                                                     is_deleted = 0)

        publication_comment_obj = publication_comment_list.first()

        # Comment was not found in table - insert new comment
        if len(publication_comment_list) == 0:
            publication_comment_obj = PublicationComment.objects.create(comment = comment_text,
                                                                        is_public = is_public,
                                                                        is_deleted = 0,
                                                                        date = datetime.now(),
                                                                        publication = publication,
                                                                        user = user_obj)

        return publication_comment_obj

    class Meta:
        model = PublicationComment
        fields = ['comment', 'user', 'date', 'is_public']

class PublicationFamiliesSerializer(serializers.ModelSerializer):
    families = serializers.IntegerField()
    consanguinity = serializers.CharField(source="consanguinity.value", allow_null=True) # values are stored in attrib
    affected_individuals = serializers.IntegerField(allow_null=True)
    ancestries = serializers.CharField() # This field is a free text

    def create(self, validated_data, publication):
        """
            Create a PublicationFamilies object.

            Fields:
                    - families: number of families reported in the publication (mandatory)
                    - consanguinity: consanguinity (default: unknown)
                    - ancestries: ancestry free text
                    - affected_individuals: number of affected individuals reported in the publication
        """
        families = validated_data.get("families")
        consanguinity = validated_data.get("consanguinity")
        ancestries = validated_data.get("ancestries")
        affected_individuals = validated_data.get("affected_individuals")

        # Check if there is data
        if families == "" or families is None:
            return None

        # Get consanguinity from attrib
        try:
            consanguinity_obj = Attrib.objects.get(
                value = consanguinity,
                type__code = "consanguinity"
            )
        except Attrib.DoesNotExist:
            raise serializers.ValidationError({"message": f"Invalid consanguinity value {consanguinity}"})

        # Check if LGD-publication families is already stored
        try:
            publication_families_obj = PublicationFamilies.objects.get(
                publication = publication,
                families = families,
                consanguinity = consanguinity_obj,
                ancestries = ancestries,
                affected_individuals = affected_individuals
            )

        except PublicationFamilies.DoesNotExist:
            # Data was not found in table - insert families data
            publication_families_obj = PublicationFamilies.objects.create(
                publication = publication,
                families = families,
                consanguinity = consanguinity_obj,
                ancestries = ancestries,
                affected_individuals = affected_individuals
            )

        return publication_families_obj

    class Meta:
        model = PublicationFamilies
        fields = ['families', 'consanguinity', 'affected_individuals', 'ancestries']

class PublicationSerializer(serializers.ModelSerializer):
    pmid = serializers.IntegerField()
    title = serializers.CharField(read_only=True)
    authors = serializers.CharField(read_only=True)
    year = serializers.CharField(read_only=True)
    comments = PublicationCommentSerializer(many=True, required=False)
    number_of_families = PublicationFamiliesSerializer(many=True, required=False)

    def create(self, validated_data):
        """
            Create a publication.
            If PMID is already stored in G2P, add the new comment and number of 
            families to the existing PMID.
            This method is called when publishing a record.

            Fields:
                    - pmid: publications PMID (mandatory)
                    - comments: list of comments
                    - number_of_families: list of families
        """

        pmid = validated_data.get('pmid')
        comments = validated_data.get('comments')
        number_of_families = validated_data.get('number_of_families')

        try:
            publication_obj = Publication.objects.get(pmid=pmid)

        except Publication.DoesNotExist:
            response = get_publication(pmid)

            if response['hitCount'] == 0:
                raise serializers.ValidationError({"message": "Invalid PMID",
                                                   "Please check ID": pmid})

            authors = get_authors(response)
            year = None
            doi = None
            publication_info = response['result']
            title = publication_info['title']
            if 'doi' in publication_info:
                doi = publication_info['doi']
            if 'pubYear' in publication_info:
                year = publication_info['pubYear']

            # Insert publication
            publication_obj = Publication.objects.create(pmid = pmid,
                                                         title = title,
                                                         authors = authors,
                                                         year = year,
                                                         doi = doi)

        # Add new comments and/or number of families
        for comment in comments:
            if comment != "":
                PublicationCommentSerializer(
                    context={'user': self.context.get('user')}
                ).create(comment, publication_obj)

        for family in number_of_families:
            PublicationFamiliesSerializer().create(family, publication_obj)

        return publication_obj

    class Meta:
        model = Publication
        fields = ['pmid', 'title', 'authors', 'year', 'comments', 'number_of_families']

class LGDPublicationSerializer(serializers.ModelSerializer):
    publication = PublicationSerializer()

    def create(self, validated_data):
        lgd = self.context['lgd']
        publication_obj = validated_data.get('publication') # TODO REVIEW

        try:
            lgd_publication_obj = LGDPublication.objects.get(
                lgd = lgd,
                publication = publication_obj
            )

            # The entry can be deleted
            if lgd_publication_obj.is_deleted == 1:
                raise serializers.ValidationError(
                    {"message": f"Record {lgd.stable_id.stable_id} is already linked to publication {publication_obj.pmid}"}
                )

        except LGDPublication.DoesNotExist:
            # Insert new LGD-publication entry
            lgd_publication_obj = LGDPublication.objects.create(
                lgd = lgd,
                publication = publication_obj,
                is_deleted = 0
            )

        return lgd_publication_obj

    class Meta:
        model = LGDPublication
        fields = ['publication']

class DiseasePublicationSerializer(serializers.ModelSerializer):
    pmid = serializers.CharField(source="publication.pmid")
    title = serializers.CharField(source="publication.title", allow_null=True)
    number_families = serializers.IntegerField(source="families", allow_null=True)
    consanguinity = serializers.CharField(allow_null=True)
    affected_individuals = serializers.CharField(allow_null=True)

    class Meta:
        model = DiseasePublication
        fields = ['pmid', 'title', 'number_families', 'consanguinity', 'affected_individuals']

class DiseaseOntologySerializer(serializers.ModelSerializer):
    accession = serializers.CharField(source="ontology_term.accession")
    term = serializers.CharField(source="ontology_term.term")
    description = serializers.CharField(source="ontology_term.description", allow_null=True)
    source = serializers.CharField(source="ontology_term.source.name")

    class Meta:
        model = DiseaseOntology
        fields = ['accession', 'term', 'description', 'source']

class DiseaseSerializer(serializers.ModelSerializer):
    name = serializers.CharField()
    ontology_terms = serializers.SerializerMethodField()
    publications = serializers.SerializerMethodField()
    synonyms = serializers.SerializerMethodField()

    def get_ontology_terms(self, id):
        disease_ontologies = DiseaseOntology.objects.filter(disease=id)
        return DiseaseOntologySerializer(disease_ontologies, many=True).data

    def get_publications(self, id):
        disease_publications = DiseasePublication.objects.filter(disease=id)
        return DiseasePublicationSerializer(disease_publications, many=True).data

    def get_synonyms(self, id):
        synonyms = []
        disease_synonyms = DiseaseSynonym.objects.filter(disease=id)
        for d_synonym in disease_synonyms:
            synonyms.append(d_synonym.synonym)
        return synonyms

    class Meta:
        model = Disease
        fields = ['name', 'ontology_terms', 'publications', 'synonyms']

class DiseaseDetailSerializer(DiseaseSerializer):
    last_updated = serializers.SerializerMethodField()

    def get_last_updated(self, id):
        filtered_lgd_list = LocusGenotypeDisease.objects.filter(
            disease=id,
            is_reviewed=1,
            is_deleted=0,
            date_review__isnull=False
            ).latest('date_review'
                     ).date_review

        return filtered_lgd_list.date() if filtered_lgd_list else []

    def records_summary(self, id, user):
        lgd_list = LocusGenotypeDisease.objects.filter(disease=id, is_deleted=0)

        if user.is_authenticated:
            lgd_select = lgd_list.select_related('disease', 'genotype', 'confidence'
                                               ).prefetch_related('lgd_panel', 'panel', 'lgd_variant_gencc_consequence', 'lgd_variant_type', 'lgd_molecular_mechanism', 'g2pstable_id'
                                                                  ).order_by('-date_review')

        else:
            lgd_select = lgd_list.select_related('disease', 'genotype', 'confidence'
                                               ).prefetch_related('lgd_panel', 'panel', 'lgd_variant_gencc_consequence', 'lgd_variant_type', 'lgd_molecular_mechanism', 'g2pstable_id'
                                                                  ).order_by('-date_review').filter(lgdpanel__panel__is_visible=1)


        lgd_objects_list = list(lgd_select.values('disease__name',
                                                  'lgdpanel__panel__name',
                                                  'stable_id__stable_id', # to get the stable_id stableID
                                                  'genotype__value',
                                                  'confidence__value',
                                                  'lgdvariantgenccconsequence__variant_consequence__term',
                                                  'lgdvarianttype__variant_type_ot__term',
                                                  'lgdmolecularmechanism__mechanism__value'))
        
        aggregated_data = {}
        for lgd_obj in lgd_objects_list:
            if lgd_obj['stable_id__stable_id'] not in aggregated_data.keys():
                variant_consequences = []
                variant_types = []
                molecular_mechanism = []
                panels = []

                panels.append(lgd_obj['lgdpanel__panel__name'])
                variant_consequences.append(lgd_obj['lgdvariantgenccconsequence__variant_consequence__term'])
                if lgd_obj['lgdvarianttype__variant_type_ot__term'] is not None:
                    variant_types.append(lgd_obj['lgdvarianttype__variant_type_ot__term'])
                if lgd_obj['lgdmolecularmechanism__mechanism__value'] is not None:
                    molecular_mechanism.append(lgd_obj['lgdmolecularmechanism__mechanism__value'])

                aggregated_data[lgd_obj['stable_id__stable_id']] = { 'disease':lgd_obj['disease__name'],
                                                          'genotype':lgd_obj['genotype__value'],
                                                          'confidence':lgd_obj['confidence__value'],
                                                          'panels':panels,
                                                          'variant_consequence':variant_consequences,
                                                          'variant_type':variant_types,
                                                          'molecular_mechanism':molecular_mechanism,
                                                          'stable_id':lgd_obj['stable_id__stable_id'] }

            else:
                if lgd_obj['lgdpanel__panel__name'] not in aggregated_data[lgd_obj['stable_id__stable_id']]['panels']:
                    aggregated_data[lgd_obj['stable_id__stable_id']]['panels'].append(lgd_obj['lgdpanel__panel__name'])
                if lgd_obj['lgdvariantgenccconsequence__variant_consequence__term'] not in aggregated_data[lgd_obj['stable_id__stable_id']]['variant_consequence']:
                    aggregated_data[lgd_obj['stable_id__stable_id']]['variant_consequence'].append(lgd_obj['lgdvariantgenccconsequence__variant_consequence__term'])
                if lgd_obj['lgdvarianttype__variant_type_ot__term'] not in aggregated_data[lgd_obj['stable_id__stable_id']]['variant_type'] and lgd_obj['lgdvarianttype__variant_type_ot__term'] is not None:
                    aggregated_data[lgd_obj['stable_id__stable_id']]['variant_type'].append(lgd_obj['lgdvarianttype__variant_type_ot__term'])
                if lgd_obj['lgdmolecularmechanism__mechanism__value'] not in aggregated_data[lgd_obj['stable_id__stable_id']]['molecular_mechanism'] and lgd_obj['lgdmolecularmechanism__mechanism__value'] is not None:
                    aggregated_data[lgd_obj['stable_id__stable_id']]['molecular_mechanism'].append(lgd_obj['lgdmolecularmechanism__mechanism__value'])

        return aggregated_data.values()

    class Meta:
        model = Disease
        fields = DiseaseSerializer.Meta.fields + ['last_updated']

class CreateDiseaseSerializer(serializers.ModelSerializer):
    ontology_terms = DiseaseOntologySerializer(many=True, required=False)
    publications = DiseasePublicationSerializer(many=True, required=False)
    # Add synonyms

    def create(self, validated_data):
        disease_name = validated_data.get('name')
        ontologies_list = validated_data.get('ontology_terms')
        publications_list = validated_data.get('publications')

        disease_obj = None

        # Clean disease name
        cleaned_input_disease_name = clean_string(str(disease_name))
        # Check if name already exists
        all_disease_names = Disease.objects.all()
        for disease_db in all_disease_names:
            cleaned_db_disease_name = clean_string(str(disease_db.name))
            if cleaned_db_disease_name == cleaned_input_disease_name:
                disease_obj = disease_db
        all_disease_synonyms = DiseaseSynonym.objects.all()
        for disease_synonym in all_disease_synonyms:
            cleaned_db_disease_syn = clean_string(str(disease_synonym.synonym))
            if cleaned_db_disease_syn == cleaned_input_disease_name:
                disease_obj = disease_synonym.disease

        if disease_obj is None:
            # TODO: give disease suggestions

            disease_obj = Disease.objects.create(
                name = disease_name
            )

        # Check if ontology is in db
        # The disease ontology is saved in the db as attrib type 'disease'
        for ontology in ontologies_list:
            ontology_accession = ontology['ontology_term']['accession']
            ontology_term = ontology['ontology_term']['term']
            ontology_desc = ontology['ontology_term']['description']
            disease_ontology_obj = None

            if ontology_accession is not None and ontology_term is not None:
                try:
                    ontology_obj = OntologyTerm.objects.get(accession=ontology_accession)

                except OntologyTerm.DoesNotExist:
                    # Check if ontology is from OMIM or Mondo
                    source = get_ontology_source(ontology_accession)

                    if source is None:
                        raise serializers.ValidationError({
                            "message": f"Invalid ID '{ontology_accession}' please input a valid ID from OMIM or Mondo"
                            })

                    elif source == "Mondo":
                        # Check if ontology accession is valid
                        mondo_disease = get_ontology(ontology_accession, source)
                        if mondo_disease is None:
                            raise serializers.ValidationError({"message": "Invalid Mondo ID",
                                                                   "Please check ID": ontology_accession})
                        elif mondo_disease == "query failed":
                            raise serializers.ValidationError({"message": f"Cannot query Mondo ID {ontology_accession}"})

                    # Replace '_' from mondo ID
                    ontology_accession = re.sub(r'\_', ':', ontology_accession)
                    ontology_term = re.sub(r'\_', ':', ontology_term)
                    # Insert ontology
                    if ontology_desc is None and len(mondo_disease['description']) > 0:
                        ontology_desc = mondo_disease['description'][0]

                    elif source == "OMIM":
                        omim_disease = get_ontology(ontology_accession, source)
                        # TODO: check if we can use the OMIM API in the future
                        if omim_disease == "query failed":
                            raise serializers.ValidationError({"message": f"Cannot query OMIM ID {ontology_accession}"})

                        if ontology_desc is None and omim_disease is not None and len(omim_disease['description']) > 0:
                            ontology_desc = omim_disease['description'][0]

                    source = Source.objects.get(name=source)
                    # Get attrib 'disease'
                    attrib_disease = Attrib.objects.get(
                        value = "disease",
                        type__code = "ontology_term_group"
                    )

                    ontology_obj = OntologyTerm.objects.create(
                                accession = ontology_accession,
                                term = ontology_term,
                                description = ontology_desc,
                                source = source,
                                group_type = attrib_disease
                    )

                attrib = Attrib.objects.get(
                    value="Data source",
                    type__code = "ontology_mapping"
                )

                try:
                    # Check if disease-ontology is stored in G2P
                    disease_ontology_obj = DiseaseOntology.objects.get(
                        disease = disease_obj,
                        ontology_term = ontology_obj,
                        mapped_by_attrib = attrib,
                    )
                except DiseaseOntology.DoesNotExist:
                    # Insert disease-ontology
                    disease_ontology_obj = DiseaseOntology.objects.create(
                        disease = disease_obj,
                        ontology_term = ontology_obj,
                        mapped_by_attrib = attrib,
                    )    

        # Insert disease publication info
        for publication in publications_list:
            publication_pmid = publication['publication']['pmid']
            publication_title = publication['publication']['title']
            n_families = publication['families']
            consanguinity = publication['consanguinity']
            ethnicity = publication['ethnicity']

            try:
                publication_obj = Publication.objects.get(pmid=publication_pmid)
            except Publication.DoesNotExist:
                publication = get_publication(publication_pmid)
                if publication['hitCount'] == 0:
                    raise serializers.ValidationError({"message": f"Invalid PMID",
                                                       "Please check ID": publication_pmid})

                # Insert publication
                if publication_title is None:
                    publication_title = publication['result']['title']
                publication_authors = get_authors(publication)
                publication_doi = None
                publication_year = None
                if 'doi' in publication['result']:
                    publication_doi = publication['result']['doi']
                if 'pubYear' in publication['result']:
                    publication_year = publication['result']['pubYear']

                publication_obj = Publication.objects.create(
                        pmid = publication_pmid,
                        title = publication_title,
                        authors = publication_authors,
                        doi = publication_doi,
                        year = publication_year
                )

            # Insert disease_publication
            try:
                disease_publication_obj = DiseasePublication.objects.get(
                    disease=disease_obj,
                    publication=publication_obj
                )
            except DiseasePublication.DoesNotExist:
                disease_publication_obj = DiseasePublication.objects.create(
                        disease = disease_obj,
                        publication = publication_obj,
                        families = n_families,
                        consanguinity = consanguinity,
                        ethnicity = ethnicity,
                        is_deleted = 0
                )

        return disease_obj

    class Meta:
        model = Disease
        fields = ['name', 'ontology_terms', 'publications']

class PhenotypeSerializer(serializers.ModelSerializer):
    name = serializers.CharField(source="term", read_only=True)
    description = serializers.CharField(read_only=True)

    def create(self, accession):
        """
            Create a phenotype based on the accession.
        """
        phenotype_accession = accession["accession"]
        phenotype_description = None

        # Check if accession is valid - query HPO API
        validated_phenotype = validate_phenotype(phenotype_accession)

        if not re.match(r'HP\:\d+', phenotype_accession) or validated_phenotype is None:
            raise serializers.ValidationError({"message": f"Invalid phenotype accession",
                                               "Please check ID": phenotype_accession})

        # TODO check if the new API has 'isObsolete'
        # if validated_phenotype['isObsolete'] == True:
        #     raise serializers.ValidationError({"message": f"Phenotype accession is obsolete",
        #                                        "Please check id": phenotype_accession})

        # Check if phenotype is already in G2P
        try:
            phenotype_obj = OntologyTerm.objects.get(accession=phenotype_accession)

        except OntologyTerm.DoesNotExist:
            try:
                source_obj = Source.objects.get(name='HPO')
            except Source.DoesNotExist:
                raise serializers.ValidationError({"message": f"Problem fetching the phenotype source 'HPO'"})

            if 'definition' in validated_phenotype:
                phenotype_description = validated_phenotype['definition']

            phenotype_obj = OntologyTerm.objects.create(accession=phenotype_accession,
                                                        term=validated_phenotype['name'],
                                                        description=phenotype_description,
                                                        source=source_obj)

        return phenotype_obj

    class Meta:
        model = OntologyTerm
        fields = ['name', 'accession', 'description']

class LGDPhenotypeSerializer(serializers.ModelSerializer):
    name = serializers.CharField(source="phenotype.term")
    accession = serializers.CharField(source="phenotype.accession")
    publication = serializers.IntegerField(source="publication.pmid", allow_null=True) # TODO check how to support several publications

    def create(self, validated_data):
        lgd = self.context['lgd']
        accession = validated_data.get("accession") # HPO term
        publication = validated_data.get("publication") # pmid

        # This method 'create' behaves like 'get_or_create'
        # If phenotype is already stored in G2P then it returns the object
        pheno_obj = PhenotypeSerializer().create({"accession": accession})

        # TODO insert if not found?
        publication_obj = Publication.objects.get(pmid=publication)

        lgd_phenotype_obj = LGDPhenotype.objects.create(
            lgd = lgd,
            phenotype = pheno_obj,
            is_deleted = 0,
            publication = publication_obj
        )

        return lgd_phenotype_obj

    class Meta:
        model = LGDPhenotype
        fields = ['name', 'accession', 'publication']

class LGDVariantTypeSerializer(serializers.ModelSerializer):
    term = serializers.CharField(source="variant_type_ot.term")
    accession = serializers.CharField(source="variant_type_ot.accession")
    inherited = serializers.BooleanField(allow_null=True)
    de_novo = serializers.BooleanField(allow_null=True)
    unknown_inheritance = serializers.BooleanField(allow_null=True)
    publication = serializers.IntegerField(source="publication.pmid", allow_null=True)

    def create(self, validated_data):
        lgd = self.context['lgd']
        inherited = validated_data.get("inherited")
        de_novo = validated_data.get("de_novo")
        unknown_inheritance = validated_data.get("unknown_inheritance")
        var_type = validated_data.get("secondary_type")
        publications = validated_data.get("supporting_papers")

        # Get variant type from ontology_term
        # nmd_escape list: frameshift_variant, stop_gained, splice_region_variant?, splice_acceptor_variant,
        # splice_donor_variant
        # We save the variant types already with the NMD_escape attached to the term
        if validated_data.get("nmd_escape") is True:
            var_type = f"{var_type}_NMD_escaping"

        try:
            var_type_obj = OntologyTerm.objects.get(
                term = var_type,
                group_type__value = "variant_type"
            )
        except OntologyTerm.DoesNotExist:
            raise serializers.ValidationError({"message": f"Invalid variant type {var_type}"})

        # A single variant type can be attached to several publications
        for publication in publications:
            # TODO: get or create
            publication_obj = Publication.objects.get(pmid=publication)

            lgd_variant_type = LGDVariantType.objects.get_or_create(
                lgd = lgd,
                variant_type_ot = var_type_obj,
                inherited = inherited,
                de_novo = de_novo,
                unknown_inheritance = unknown_inheritance,
                publication = publication_obj,
                is_deleted = 0
            )

        # TODO return all objects created
        return lgd_variant_type

    class Meta:
        model = LGDVariantType
        fields = ['term', 'accession', 'inherited', 'de_novo', 'unknown_inheritance', 'publication']

class LGDVariantTypeDescriptionSerializer(serializers.ModelSerializer):
    publication = serializers.IntegerField(source="publication.pmid")
    description = serializers.CharField()

    def create(self, validated_data):
        lgd = self.context['lgd']
        pmid = validated_data.get("pmid")
        description = validated_data.get("description")

        publication_obj = Publication.objects.get(pmid=pmid)

        lgd_variant_type_desc = LGDVariantTypeDescription.objects.get_or_create(
                lgd = lgd,
                description = description,
                publication = publication_obj,
                is_deleted = 0
            )
        
        return lgd_variant_type_desc

    class Meta:
        model = LGDVariantTypeDescription
        fields = ['publication', 'description']

### Curation data ###
class CurationDataSerializer(serializers.ModelSerializer):
    """
        Serializer for CurationData model
    """

    def validate(self, data):
        """
            Validate the input data for curation.

            Args:
                data: The data to be validated.
            
            Validation extension step:
                This step is called in AddCurationData of the views.py
                The steps of the validation for the save is
                    -Locus is the minimum requirement needed to save a draft
                    -Draft does not already exist as a draft 
                    -User has permissions to curate on the panel selected 

            Returns:
                The validated data.

            Raises:
                serializers.ValidationError: If the data is already under curation or if the user does not have permission to curate on certain panels.
        """

        data_copy = copy.deepcopy(data) # making a copy of this so any changes to this are only to this 
        data_dict = self.convert_to_dict(data_copy)

        user_email = self.context.get('user')
        user_obj = User.objects.get(email=user_email)

        if data_dict["json_data"]["locus"] == "" or data_dict["json_data"]["locus"] is None:
            raise serializers.ValidationError({"message" : "To save a draft, the minimum requirement is a locus entry, Please save this draft with locus information"})

        # Check if JSON is already in the table
        curation_entry = self.compare_curation_data(data_dict, user_obj.id)

        if curation_entry: # Throw error if data is already stored in table
            raise serializers.ValidationError({"message": f"Data already under curation. Please check session '{curation_entry.session_name}'"})
        if len(data_dict["json_data"]["panels"]) >= 1:
            panels = UserSerializer.get_panels(self,user_obj.id)
            # Check if any panel in data_dict["json_data"]["panels"] is not in the updated panels list
            unauthorized_panels = [panel for panel in data_dict["json_data"]["panels"] if panel not in panels]
            if unauthorized_panels:
                unauthorized_panels_str = "', '".join(unauthorized_panels)
                raise serializers.ValidationError({"message" : f"You do not have permission to curate on these panels: '{unauthorized_panels_str}'"})

        return data

    def validate_to_publish(self, data):
        """
            Second step to validate the JSON data.
            This validation is done before a record is published.
            There are mandatory fields to publish a record:
                - locus (validated in the first validation step)
                - disease
                - genotype/allelic requirement
                - mutations consequence
                - panel(s)
                - confidence
                - publication(s)
            
            data (CurationData obj): data to be validated
        """

        json_data = data.json_data
        missing_data = []

        # Check if G2P record (LGD) is already published
        try:
            lgd_obj = LocusGenotypeDisease.objects.get(
                locus__name = json_data["locus"],
                genotype__value = json_data["allelic_requirement"],
                disease__name = json_data["disease"]["disease_name"]
            )

            raise serializers.ValidationError({
                "message": "Found another record with same locus, genotype and disease",
                "Please check G2P record": lgd_obj.stable_id.stable_id
            })

        except LocusGenotypeDisease.DoesNotExist:
            if json_data["disease"]["disease_name"] == "":
                missing_data.append("disease")
            
            if json_data["confidence"]["level"] == "":
                missing_data.append("confidence")
            
            if len(json_data["publications"]) == 0:
                missing_data.append("publication")
            
            if not json_data["panels"]:
                missing_data.append("panel")
            
            if json_data["allelic_requirement"] == "":
                missing_data.append("allelic_requirement")

            if missing_data:
                missing_data_str = ', '.join(missing_data)
                raise serializers.ValidationError({"message" : f"The following mandatory fields are missing: {missing_data_str}"})

            # Check if data is stored in G2P
            # Locus - we only accept locus already stored in G2P
            try:
                locus_obj = Locus.objects.get(name=json_data["locus"])
            except Locus.DoesNotExist:
                raise serializers.ValidationError({"message" : f"Invalid locus {json_data['locus']}"})

        return locus_obj


    def convert_to_dict(self, data):
        """
            Convert data to a regular dictionary if it is an OrderedDict.

            Parameters:
                data: Data to convert (can be OrderedDict or dict).

            Returns:
                Converted data as a dict.
            Reason:
                If the data is an OrderedDict, which is how Python is reading the JSON, it is turned to a regular dictionary which is what is returned, otherwise it just returns the data gotten
        """
        if isinstance(data, OrderedDict):
            return dict(data)
        
        return data
    
    #using the Deepdiff module, compare JSON data 
    # this still needs to be worked on when we have fixed the user permission issue 
    def compare_curation_data(self, input_json_data, user_obj):
       """"
            Function to compare provided JSON data against JSON data stored in CurationData instances associated with a specific user.
            Only compares the first layer of JSON objects.
                Parameters:
                    input_json_data: JSON data to compare against.
                    user_obj: User object whose associated CurationData instances are to be checked.
                 Returns:
                    If a match is found, returns the corresponding CurationData instance.
                    If no match is found, returns None.
        """
       user_sessions_queryset = CurationData.objects.filter(user=user_obj)
       for curation_data in user_sessions_queryset:
            data_json = curation_data.json_data
            # remove session_name field from input json and compare input json with existing curation json
            input_json_data["json_data"].pop('session_name', None)
            data_json.pop('session_name', None)
            result = DeepDiff(input_json_data["json_data"], data_json)
            
            if not result:
                return curation_data
    
    def check_entry(self, input_json_data):
        """
            Check the validity of the provided JSON data for publishing a curated entry.
        
            Parameters:
                input_json_data (dict): JSON data to be checked.
        
            Raises:
                serializers.ValidationError: If the JSON data is invalid for publishing.
            Future: 
                This is for the publish and will be done differently 
        """
        input_dictionary = input_json_data

        locus = input_dictionary["locus"]
        allelic_requirement = input_dictionary["allelic_requirement"]
        disease = input_dictionary["disease"]["disease_name"]

        if locus and allelic_requirement and disease:
            locus_queryset = Locus.objects.filter(name=locus) # Get locus
            genotype_queryset = Attrib.objects.filter(value=allelic_requirement) # Get genotype value from attrib table
            disease_queryset = Disease.objects.filter(name=disease) # TODO: improve

            # Get LGD: deleted entries are also returned
            # If LGD is deleted then we should warn the curator
            lgd_obj = LocusGenotypeDisease.objects.filter(locus=locus_queryset.first(), genotype=genotype_queryset.first(), disease=disease_queryset.first())

            if len(lgd_obj) > 0:
                if lgd_obj.first().is_deleted == 0:
                    raise serializers.ValidationError({"message": f"Data already submited to G2P '{lgd_obj.stable_id.stable_id}'"})
                else:
                    raise serializers.ValidationError({"message": f"This is an old G2P record '{lgd_obj.stable_id.stable_id}'"})
        
        else:
            raise serializers.ValidationError({"message" : "To publish a curated entry, locus, allelic requirement and disease are neccessary"})

    @transaction.atomic
    def create(self, validated_data):
        """
            Create a new entry in the CurationData table.
        
            Parameters:
                validated_data (dict): Validated data containing the JSON data to be stored.
        
            Returns:
                CurationData: The newly created CurationData instance.
            Future:
                - publish endpoint: add the data to the G2P tables. entry will be live
        """
        json_data = validated_data.get("json_data")

        date_created = datetime.now()
        date_reviewed = date_created
        session_name = json_data.get('session_name')
        stable_id = G2PStableIDSerializer.create_stable_id()

        if session_name == "":
            session_name = stable_id.stable_id

<<<<<<< HEAD
        user_email = self.context.get('user') # TODO: this needs to be looked at
=======
        if CurationData.objects.get(session_name=session_name):
            raise serializers.ValidationError({"message" : f"Curation data with the '{session_name}' already exists. Please change the session name and try again"})

        user_email = self.context.get('user')
>>>>>>> 8c1c7b16
        user_obj = User.objects.get(email=user_email)

        new_curation_data = CurationData.objects.create(
            session_name=session_name,
            json_data=json_data,
            stable_id=stable_id,
            date_created=date_created,
            date_last_update=date_reviewed,
            user=user_obj
        )

        return new_curation_data

    @transaction.atomic
    def update(self, instance, validated_data):
        """
            Update an entry in the curation table.
            It replaces the json data object with the latest data and updates the 'date_last_update'. 

            Parameters:
                instance
                validated_data (dict): Validated data containing the updated JSON data to be stored.

            Returns:
                CurationData: The updated CurationData instance.
        """
        instance.json_data = validated_data.get('json_data')
        instance.date_last_update = timezone.now().astimezone(pytz.timezone("Europe/London"))
        instance.save()

        return instance

    @transaction.atomic
    def publish(self, data):
        """
            Publish a record under curation.
            This method is wrapped in a single transation (@transaction.atomic) ensuring
            that all related database operations are treated as a single unit.

            Args:
                data: CurationData object to publish
        """
        user = self.context.get('user')
        publications_list = []

        ### Publications ###
        for publication in data.json_data["publications"]:
            if publication["families"] is None:
                family = []
            else: 
                family = [{ "families": publication["families"], 
                            "consanguinity": publication["consanguineous"], 
                            "ancestries": publication["ancestries"], 
                            "affected_individuals": publication["affectedIndividuals"]
                        }]

            # format the publication data according to the expected format in PublicationSerializer
            publication_data = { "pmid": publication["pmid"],
                                "comments": [{"comment": publication["comment"], "is_public": 1}],
                                "number_of_families": family
                            }

            publication_obj = PublicationSerializer(context={'user': user}).create(publication_data)
            publications_list.append(publication_obj)
        ####################

        ### Disease ###
        # The disease IDs (ontology terms) are saved under cross_references
        """ cross_references element example:
                {
                    "source": "OMIM",
                    "identifier": "114480",
                    "disease_name": "breast cancer",
                    "original_disease_name": "BREAST CANCER"
                }
        """
        cross_references = []
        if "cross_references" in data.json_data["disease"]:
            for cr in data.json_data["disease"]["cross_references"]:
                ontology_term = {
                    "accession": cr["identifier"],
                    "term": cr["identifier"], # TODO This should be the disease name
                    "description": cr["original_disease_name"] # TODO This should be the full description
                }
                # Format the cross_reference dictionary according to the expected format in CreateDiseaseSerializer
                cross_references.append({"ontology_term": ontology_term})

        # Use CreateDiseaseSerializer to get or create disease
        disease = {
            "name": data.json_data["disease"]["disease_name"],
            "ontology_terms": cross_references, # if we have more ids the serializer should add them
            "publications": [] # TODO review if necessary
        }

        # The CreateDiseaseSerializer is going to first check if the disease is stored in G2P
        # It only inserts data that is not in G2P
        disease_obj = CreateDiseaseSerializer().create(disease)
        ###############

        ### Locus-Genotype-Disease ###
        lgd_data = {"locus": data.json_data["locus"],
                    "stable_id": data.stable_id, # stable id obj
                    "allelic_requirement": data.json_data["allelic_requirement"], # value string
                    "panels": data.json_data["panels"],
                    "confidence": data.json_data["confidence"],
                    "phenotypes": data.json_data["phenotypes"],
                    "variant_types": data.json_data["variant_types"]
                }

        lgd_obj = LocusGenotypeDiseaseSerializer().create(lgd_data, disease_obj, publications_list)
        ##############################

        ### Insert data attached to the record Locus-Genotype-Disease ###

        ### Phenotypes ###
        for phenotype in data.json_data["phenotypes"]:
            LGDPhenotypeSerializer(context={'lgd': lgd_obj}).create({
                "accession": phenotype["summary"], # TODO update variable name
                "publication": phenotype["pmid"] # optional
                })
        
        ### Cross cutting modifier ###
        # "cross_cutting_modifier" is an array of strings
        for ccm in data.json_data["cross_cutting_modifier"]:
            LGDCrossCuttingModifierSerializer(context={'lgd': lgd_obj}).create(ccm)

        ### Variant (GenCC) consequences ###
        # Example: 'variant_consequences': [{'name': 'altered_gene_product_level', 'support': ''}
        for var_consequence in data.json_data["variant_consequences"]:
            LGDVariantGenCCConsequenceSerializer(context={'lgd': lgd_obj}).create(var_consequence)

        ### Variant types ###
        # Example: {'comment': 'This is a frameshift', 'inherited': false, 'de_novo': false, 
        # 'unknown_inheritance': false, 'nmd_escape': True, 'primary_type': 'protein_changing',
        # 'secondary_type': 'frameshift_variant', 'supporting_papers': [38737272, 38768424]}
        for variant_type in data.json_data["variant_types"]:
            LGDVariantTypeSerializer(context={'lgd': lgd_obj}).create(variant_type)

        # Variant description (HGVS)
        for variant_type_desc in data.json_data["variant_descriptions"]:
            LGDVariantTypeDescriptionSerializer(context={'lgd': lgd_obj}).create(variant_type_desc)

        # TODO: add comment

        ### Mechanism ###
        # The curation form only supports one mechanism
        # Curators cannot create a record with multiple mechanisms
        if data.json_data["molecular_mechanism"]:
            LGDMolecularMechanismSerializer(context={'lgd': lgd_obj}).create(
                data.json_data["molecular_mechanism"],
                data.json_data["mechanism_synopsis"]
            )

        #################################################################

        # Update stable_id status to live (is_live=1)
        G2PStableIDSerializer(context={'stable_id': data.stable_id.stable_id}).update_g2p_id_status(1)

        return lgd_obj

    class Meta:
        model = CurationData
        fields = ["json_data"]<|MERGE_RESOLUTION|>--- conflicted
+++ resolved
@@ -1790,14 +1790,10 @@
         if session_name == "":
             session_name = stable_id.stable_id
 
-<<<<<<< HEAD
-        user_email = self.context.get('user') # TODO: this needs to be looked at
-=======
         if CurationData.objects.get(session_name=session_name):
             raise serializers.ValidationError({"message" : f"Curation data with the '{session_name}' already exists. Please change the session name and try again"})
 
-        user_email = self.context.get('user')
->>>>>>> 8c1c7b16
+        user_email = self.context.get('user') # TODO: this needs to be looked at
         user_obj = User.objects.get(email=user_email)
 
         new_curation_data = CurationData.objects.create(
