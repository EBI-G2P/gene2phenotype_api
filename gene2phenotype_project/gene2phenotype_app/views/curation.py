--- conflicted
+++ resolved
@@ -57,14 +57,7 @@
 
         if serializer.is_valid():
             instance = serializer.save()
-<<<<<<< HEAD
-            return Response(
-                {"message": f"Data saved successfully for session name '{instance.session_name}'",
-                 "stableId": instance.stable_id.stable_id},
-                status=status.HTTP_200_OK)
-=======
             return Response({"message": f"Data saved successfully for session name '{instance.session_name}'", "result": f"{instance.stable_id.stable_id}"}, status=status.HTTP_200_OK)
->>>>>>> dc37c23a
         else:
             return Response({"errors": serializer.errors}, status=status.HTTP_400_BAD_REQUEST)
 
