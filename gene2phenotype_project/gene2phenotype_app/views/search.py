from rest_framework.response import Response
from django.db.models import Q, F
from rest_framework.pagination import PageNumberPagination

from gene2phenotype_app.serializers import LocusGenotypeDiseaseSerializer, CurationDataSerializer

from gene2phenotype_app.models import LGDPanel, LocusGenotypeDisease, CurationData

from .base import BaseView


class SearchView(BaseView):
    """
        Search G2P entries by different types:
                                            - gene
                                            - disease
                                            - phenotype
                                            - G2P ID
                                            - draft (only available for authenticated users)
        If no search type is specified then it performs a generic search.
        The search can be specific to one panel if using parameter 'panel'.
    """

    pagination_class = PageNumberPagination

    def get_serializer_class(self):
        if self.request.query_params.get('type', None) == 'draft':
            return CurationDataSerializer

        return LocusGenotypeDiseaseSerializer

    def get_queryset(self):
        user = self.request.user
        search_type = self.request.query_params.get('type', None)
        search_query = self.request.query_params.get('query', None)
        search_panel = self.request.query_params.get('panel', None)

        if not search_query:
            return LocusGenotypeDisease.objects.none()

        base_locus = Q(locus__name=search_query, is_deleted=0)
        base_locus_2 = Q(locus__locusidentifier__isnull=False, locus__locusidentifier__identifier=search_query)
        base_locus_3 = Q(locus__locusattrib__isnull=False, locus__locusattrib__value=search_query, locus__locusattrib__is_deleted=0)
        base_disease = Q(disease__name__icontains=search_query, is_deleted=0)
        base_disease_2 = Q(disease__diseasesynonym__synonym__icontains=search_query, is_deleted=0)
        base_disease_3 = Q(disease__diseaseontologyterm__ontology_term__accession=search_query, is_deleted=0)
        base_phenotype = Q(lgdphenotype__phenotype__term__icontains=search_query, lgdphenotype__isnull=False, is_deleted=0)
        base_phenotype_2 = Q(lgdphenotype__phenotype__accession=search_query, lgdphenotype__isnull=False, is_deleted=0)
        base_g2p_id = Q(stable_id__stable_id=search_query, is_deleted=0)

        queryset = LocusGenotypeDisease.objects.none()

        # Generic search
        if not search_type:
            if search_panel:
                queryset = LocusGenotypeDisease.objects.filter(
                    base_locus & Q(lgdpanel__panel__name=search_panel) |
                    base_locus_2 & Q(lgdpanel__panel__name=search_panel) |
                    base_locus_3 & Q(lgdpanel__panel__name=search_panel) |
                    base_disease & Q(lgdpanel__panel__name=search_panel) |
                    base_disease_2 & Q(lgdpanel__panel__name=search_panel) |
                    base_disease_3 & Q(lgdpanel__panel__name=search_panel) |
                    base_phenotype & Q(lgdpanel__panel__name=search_panel) |
                    base_phenotype_2 & Q(lgdpanel__panel__name=search_panel) |
                    base_g2p_id & Q(lgdpanel__panel__name=search_panel)
                ).order_by('locus__name', 'disease__name').distinct()
            else:
                queryset = LocusGenotypeDisease.objects.filter(
                    base_locus |
                    base_locus_2 |
                    base_locus_3 |
                    base_disease |
                    base_disease_2 |
                    base_disease_3 |
                    base_phenotype |
                    base_phenotype_2 |
                    base_g2p_id
                ).order_by('locus__name', 'disease__name').distinct()

            if not queryset.exists():
                self.handle_no_permission('results', search_query)

        elif search_type == 'gene':
            if search_panel:
                queryset = LocusGenotypeDisease.objects.filter(
                    base_locus & Q(lgdpanel__panel__name=search_panel) |
                    base_locus_2 & Q(lgdpanel__panel__name=search_panel) |
                    base_locus_3 & Q(lgdpanel__panel__name=search_panel)
                ).order_by('locus__name', 'disease__name').distinct()
            else:
                queryset = LocusGenotypeDisease.objects.filter(
                    base_locus |
                    base_locus_2 |
                    base_locus_3
                ).order_by('locus__name', 'disease__name').distinct()

            if not queryset.exists():
                self.handle_no_permission('Gene', search_query)

        elif search_type == 'disease':
            if search_panel:
                queryset = LocusGenotypeDisease.objects.filter(
                    base_disease & Q(lgdpanel__panel__name=search_panel) |
                    base_disease_2 & Q(lgdpanel__panel__name=search_panel) |
                    base_disease_3 & Q(lgdpanel__panel__name=search_panel)
                ).order_by('locus__name', 'disease__name').distinct()
            else:
                queryset = LocusGenotypeDisease.objects.filter(
                    base_disease |
                    base_disease_2 |
                    base_disease_3
                ).order_by('locus__name', 'disease__name').distinct()

            if not queryset.exists():
                self.handle_no_permission('Disease', search_query)

        elif search_type == 'phenotype':
            if search_panel:
                queryset = LocusGenotypeDisease.objects.filter(
                    base_phenotype & Q(lgdpanel__panel__name=search_panel) |
                    base_phenotype_2 & Q(lgdpanel__panel__name=search_panel)
                ).order_by('locus__name', 'disease__name').distinct()
            else:
                queryset = LocusGenotypeDisease.objects.filter(
                    base_phenotype |
                    base_phenotype_2
                ).order_by('locus__name', 'disease__name').distinct()

            if not queryset.exists():
                self.handle_no_permission('Phenotype', search_query)

        elif search_type == 'g2p_id':
            if search_panel:
                queryset = LocusGenotypeDisease.objects.filter(
                    base_g2p_id & Q(lgdpanel__panel__name=search_panel)
                ).order_by('locus__name', 'disease__name').distinct()
            else:
                queryset = LocusGenotypeDisease.objects.filter(
                    base_g2p_id
                ).order_by('locus__name', 'disease__name').distinct()

            if not queryset.exists():
                self.handle_no_permission('g2p_id', search_query)
        
        elif search_type == 'draft' and user.is_authenticated:
            queryset = CurationData.objects.filter(
                gene_symbol=search_query
                ).order_by('stable_id__stable_id').distinct()
            
            # to extend the queryset being annotated when it is draft,
            # want to return username so curator can see who is curating
            # adding the curator email, incase of the notification.
            queryset = queryset.annotate(first_name=F('user_id__first_name'), last_name=F('user_id__last_name'), user_email=F('user__email'))

            for obj in queryset:
                obj.json_data_info = CurationDataSerializer.get_entry_info_from_json_data(self, obj.json_data)
            
            if not queryset.exists():
                self.handle_no_permission("draft", search_query)
    
        else:
            self.handle_no_permission('Search type is not valid', None)
        
        new_queryset = []
        if queryset.exists():
            if search_type != 'draft':
                for lgd in queryset:
                # If the user is not logged in, only show visible panels and remove disputed and refuted records
                    if user.is_authenticated is False:
                        lgdpanel_select = LGDPanel.objects.filter(
                            Q(lgd=lgd, panel__is_visible=1, is_deleted=0)
                            & ~Q(lgd__confidence__value='disputed') & ~Q(lgd__confidence__value='refuted'))
                    else:
                        lgdpanel_select = LGDPanel.objects.filter(lgd=lgd, is_deleted=0)

                    lgd_panels = []
                    for lp in lgdpanel_select:
                        lgd_panels.append(lp.panel.name)

                    # Add new property to LGD object
                    lgd.panels = lgd_panels
                    if lgd_panels:
                        new_queryset.append(lgd)
            else:
                return queryset

        return new_queryset

    def list(self, request, *args, **kwargs):
        queryset = self.get_queryset()
<<<<<<< HEAD
        list_output = []

        for lgd in queryset:
            data = { 'id':lgd.stable_id.stable_id,
                     'gene':lgd.locus.name,
                     'genotype':lgd.genotype.value,
                     'disease':lgd.disease.name,
                     'mechanism':lgd.molecular_mechanism.mechanism.value,
                     'panel':lgd.panels
                   }
            list_output.append(data)
        paginated_output = self.paginate_queryset(list_output)

        if paginated_output is not None:
            return self.get_paginated_response(paginated_output)
=======
        serializer = self.get_serializer_class()
>>>>>>> a51ce0a8

        
        list_output = []
        if issubclass(serializer, LocusGenotypeDiseaseSerializer):
            for lgd in queryset:
                data = { 'id':lgd.stable_id.stable_id,
                        'gene':lgd.locus.name,
                        'genotype':lgd.genotype.value,
                        'disease':lgd.disease.name,
                        'panel':lgd.panels
                    }
                list_output.append(data)
            paginated_output = self.paginate_queryset(list_output)

            if paginated_output is not None:
                return self.get_paginated_response(paginated_output)

            return Response({"results": list_output, "count": len(list_output)})
        else:
            for c_data in queryset:
                data = {
                    "id" : c_data.stable_id.stable_id,
                    "gene": c_data.gene_symbol,
                    "date_created": c_data.date_created,
                    "date_last_updated": c_data.date_last_update,
                    "curator_first": c_data.first_name,
                    "curator_last_name": c_data.last_name,
                    "genotype": c_data.json_data_info["genotype"],
                    "disease_name" : c_data.json_data_info["disease"],
                    "panels" : c_data.json_data_info["panel"],
                    "curator_email": c_data.user_email
                }
                list_output.append(data)

            paginated_output = self.paginate_queryset(list_output)

            if paginated_output is not None:
                return self.get_paginated_response(paginated_output)

            return Response({"results": list_output, "count": len(list_output)})
<|MERGE_RESOLUTION|>--- conflicted
+++ resolved
@@ -188,27 +188,8 @@
 
     def list(self, request, *args, **kwargs):
         queryset = self.get_queryset()
-<<<<<<< HEAD
-        list_output = []
-
-        for lgd in queryset:
-            data = { 'id':lgd.stable_id.stable_id,
-                     'gene':lgd.locus.name,
-                     'genotype':lgd.genotype.value,
-                     'disease':lgd.disease.name,
-                     'mechanism':lgd.molecular_mechanism.mechanism.value,
-                     'panel':lgd.panels
-                   }
-            list_output.append(data)
-        paginated_output = self.paginate_queryset(list_output)
-
-        if paginated_output is not None:
-            return self.get_paginated_response(paginated_output)
-=======
         serializer = self.get_serializer_class()
->>>>>>> a51ce0a8
-
-        
+
         list_output = []
         if issubclass(serializer, LocusGenotypeDiseaseSerializer):
             for lgd in queryset:
@@ -216,15 +197,10 @@
                         'gene':lgd.locus.name,
                         'genotype':lgd.genotype.value,
                         'disease':lgd.disease.name,
+                        'mechanism':lgd.molecular_mechanism.mechanism.value,
                         'panel':lgd.panels
                     }
                 list_output.append(data)
-            paginated_output = self.paginate_queryset(list_output)
-
-            if paginated_output is not None:
-                return self.get_paginated_response(paginated_output)
-
-            return Response({"results": list_output, "count": len(list_output)})
         else:
             for c_data in queryset:
                 data = {
@@ -241,9 +217,9 @@
                 }
                 list_output.append(data)
 
-            paginated_output = self.paginate_queryset(list_output)
-
-            if paginated_output is not None:
-                return self.get_paginated_response(paginated_output)
-
-            return Response({"results": list_output, "count": len(list_output)})
+        paginated_output = self.paginate_queryset(list_output)
+
+        if paginated_output is not None:
+            return self.get_paginated_response(paginated_output)
+
+        return Response({"results": list_output, "count": len(list_output)})