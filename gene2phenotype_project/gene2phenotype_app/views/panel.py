--- conflicted
+++ resolved
@@ -447,119 +447,6 @@
                     and data['locus__locusidentifier__identifier'] not in extra_data_dict[g2p_id]['locus_ids']):
                     extra_data_dict[g2p_id]['locus_ids'].append(data['locus__locusidentifier__identifier'])
 
-<<<<<<< HEAD
-        with tempfile.NamedTemporaryFile(suffix='.csv.gz', delete=False) as temp_file:
-            # Use the tmp file name
-            filename = temp_file.name
-
-            # Prepare to write to output file
-            with gzip.open(filename, "wt") as fh:
-                writer = csv.writer(fh, delimiter=',')
-
-                # Write file header
-                writer.writerow([
-                    "g2p id",
-                    "gene symbol",
-                    "gene ids",
-                    "gene previous symbols",
-                    "disease name",
-                    "disease ids",
-                    "allelic requirement",
-                    "confidence",
-                    "variant consequence",
-                    "variant type",
-                    "molecular mechanism",
-                    "molecular mechanism evidence",
-                    "phenotypes",
-                    "publications",
-                    "cross cutting modifier",
-                    "date of last review"
-                ])
-
-                # Prepare final data
-                for lgd in queryset_list:
-                    lgd_id = lgd.id
-                    variant_types = ""
-                    variant_consequences = ""
-                    molecular_mechanism = ""
-                    molecular_mechanism_evidence = ""
-                    phenotypes = ""
-                    publications = ""
-                    ccm = ""
-
-                    # extra data for disease and locus
-                    disease_ids = ""
-                    locus_ids = ""
-                    locus_previous = ""
-
-                    if lgd_id in extra_data_dict:
-                        if 'disease_ids' in extra_data_dict[lgd_id]:
-                            disease_ids = '; '.join(extra_data_dict[lgd_id]['disease_ids'])
-                        if 'locus_ids' in extra_data_dict[lgd_id]:
-                            locus_ids = '; '.join(extra_data_dict[lgd_id]['locus_ids'])
-                        if 'locus_previous_symbols' in extra_data_dict[lgd_id]:
-                            locus_previous = '; '.join(extra_data_dict[lgd_id]['locus_previous_symbols'])
-
-                    # Get preloaded variant types for this g2p entry
-                    if lgd_id in lgd_variantype_data:
-                        variant_types = '; '.join(lgd_variantype_data[lgd_id])
-
-                    # Get preloaded variant consequenes for this g2p entry
-                    if lgd_id in lgd_varianconsequence_data:
-                        variant_consequences = '; '.join(lgd_varianconsequence_data[lgd_id])
-
-                    # Get preloaded molecular mechanism for this g2p entry
-                    # For lgd_mechanism_data the key is the molecular_mechanism_id
-                    mechanism_id = lgd.molecular_mechanism.id
-                    if mechanism_id in lgd_mechanism_data:
-                        final_mechanisms = set()
-                        mechanism_evidence = set()
-                        for mechanism_data in lgd_mechanism_data[mechanism_id]:
-                            m_value = mechanism_data["value"]
-                            m_support = mechanism_data["support"]
-                            final_mechanisms.add(f"{m_value} ({m_support})")
-
-                            if "evidence" in mechanism_data:
-                                for element in mechanism_data["evidence"]:
-                                    m_subtype = element["subtype"]
-                                    e_value = element["value"]
-                                    e_pmid = element["pmid"]
-                                    mechanism_evidence.add(f"{m_subtype}:{e_value}:{e_pmid}")
-                        molecular_mechanism = "; ".join(final_mechanisms)
-                        molecular_mechanism_evidence = "; ".join(mechanism_evidence)
-
-                    # Get preloaded phenotypes for this g2p entry
-                    if lgd_id in lgd_phenotype_data:
-                        phenotypes = '; '.join(lgd_phenotype_data[lgd_id])
-
-                    # Get preloaded publications for this g2p entry
-                    if lgd_id in lgd_publication_data:
-                        publications = '; '.join(lgd_publication_data[lgd_id])
-
-                    # Get preloaded cross cutting modifier for this g2p entry
-                    if lgd_id in lgd_ccm_data:
-                        ccm = '; '.join(lgd_ccm_data[lgd_id])
-
-                    # Write data to output file
-                    writer.writerow([
-                        lgd.stable_id.stable_id,
-                        lgd.locus.name,
-                        locus_ids,
-                        locus_previous,
-                        lgd.disease.name,
-                        disease_ids,
-                        lgd.genotype.value,
-                        lgd.confidence.value,
-                        variant_consequences,
-                        variant_types,
-                        molecular_mechanism,
-                        molecular_mechanism_evidence,
-                        phenotypes,
-                        publications,
-                        ccm,
-                        lgd.date_review
-                    ])
-=======
         # Prepare final data
         for lgd in queryset_list:
             lgd_id = lgd.id
@@ -613,6 +500,17 @@
             # Get preloaded phenotypes for this g2p entry
             if lgd_id in lgd_phenotype_data:
                 phenotypes = '; '.join(lgd_phenotype_data[lgd_id])
+
+            # Get preloaded molecular mechanism for this g2p entry
+            # For lgd_mechanism_data the key is the molecular_mechanism_id
+            mechanism_id = lgd.molecular_mechanism.id
+            if mechanism_id in lgd_mechanism_data:
+                final_mechanisms = set()
+                mechanism_evidence = set()
+                for mechanism_data in lgd_mechanism_data[mechanism_id]:
+                    m_value = mechanism_data["value"]
+                    m_support = mechanism_data["support"]
+                    final_mechanisms.add(f"{m_value} ({m_support})")
 
             # Get preloaded publications for this g2p entry
             if lgd_id in lgd_publication_data:
@@ -641,7 +539,6 @@
                 ccm,
                 lgd.date_review
             ])
->>>>>>> 8a138cc1
     else:
         # If user is not authenticated then it can only download visible panels
         # Return no matching panel
