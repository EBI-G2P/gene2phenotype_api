from rest_framework import permissions, status
from rest_framework.views import APIView
from rest_framework.response import Response
from rest_framework.decorators import api_view
from django.db import transaction
from django.shortcuts import get_object_or_404

from gene2phenotype_app.serializers import (PublicationSerializer, LGDPublicationSerializer,
                                            LGDPublicationListSerializer, LGDPhenotypeSerializer,
                                            LGDVariantTypeSerializer, LGDVariantTypeDescriptionSerializer,
                                            LocusGenotypeDiseaseSerializer)

from gene2phenotype_app.models import (Publication, LocusGenotypeDisease, LGDPublication,
                                       LGDPhenotype, LGDPhenotypeSummary, LGDVariantType,
                                       LGDVariantTypeDescription, LGDMolecularMechanismEvidence)

from .base import BaseAdd, BaseUpdate

from ..utils import get_publication, get_authors


"""
    Retrieve publication data for a list of PMIDs.
    If PMID is found in G2P then return details from G2P.
    If PMID not found in G2P then returns info from EuropePMC.

    Args:
            (HttpRequest) request: HTTP request
            (str) pmids: A comma-separated string of PMIDs

    Returns:
            Response object includes:
                (list) results: contains publication data for each publication
                                    - pmid
                                    - title
                                    - authors
                                    - year
                                    - source (possible values: 'G2P', 'EuropePMC')
                (int) count: number of PMIDs
    
    Raises:
            Invalid PMID
"""
@api_view(['GET'])
def PublicationDetail(request, pmids):
    id_list = pmids.split(',')
    data = []
    invalid_pmids = []

    for pmid_str in id_list:
        try:
            pmid = int(pmid_str)

        except:
            invalid_pmids.append(pmid_str)

        else:
            # The PMID has the correct format
            try:
                publication = Publication.objects.get(pmid=pmid)
                data.append({
                    'pmid': int(publication.pmid),
                    'title': publication.title,
                    'authors': publication.authors,
                    'year': int(publication.year),
                    'source': 'G2P'
                })
            except Publication.DoesNotExist:
                # Query EuropePMC
                response = get_publication(pmid)
                if response['hitCount'] == 0:
                    invalid_pmids.append(pmid_str)
                else:
                    authors = get_authors(response)
                    year = None
                    publication_info = response['result']
                    title = publication_info['title']
                    if 'pubYear' in publication_info:
                        year = publication_info['pubYear']

                    data.append({
                        'pmid': int(pmid),
                        'title': title,
                        'authors': authors,
                        'year': int(year),
                        'source': 'EuropePMC'
                    })

    # if any of the PMIDs is invalid raise error and display all invalid IDs
    if invalid_pmids:
        pmid_list = ", ".join(invalid_pmids)
        response = Response({'detail': f"Invalid PMID(s): {pmid_list}"}, status=status.HTTP_404_NOT_FOUND)

    else:
        response = Response({'results': data, 'count': len(data)})

    return response


### Add publication ###
class AddPublication(BaseAdd):
    """
        Add new publication.
        The create method is in the PublicationSerializer.
    """
    serializer_class = PublicationSerializer
    permission_classes = [permissions.IsAuthenticated]

### LGD-publication ###
# Add or delete data
class LGDEditPublications(BaseUpdate):
    """
        Add or delete lgd-publication.

        Add data (action: POST)
            Add a list of publications to an existing G2P record (LGD).
            When adding a publication it can also add:
                - comment
                - family info as reported in the publication
        
        Delete data (action: UPDATE)
            Delete a publication associated with the LGD.
            The deletion does not remove the entry from the database, instead
            it sets the flag 'is_deleted' to 1.
    """
    http_method_names = ['post', 'update', 'options']
    permission_classes = [permissions.IsAuthenticated]

    def get_serializer_class(self, action):
        """
            Returns the appropriate serializer class based on the action.
            To add data use LGDPublicationListSerializer: it accepts a list of publications.
            To delete data use LGDPublicationSerializer: it accepts one publication.
        """
        action = action.lower()

        if action == "post":
            return LGDPublicationListSerializer
        elif action == "update":
            return LGDPublicationSerializer
        else:
            return None

    @transaction.atomic
    def post(self, request, stable_id):
        """
            The post method creates an association between the current LGD record and a list of publications.
            It also allows to add or updated data linked to the publication.

            When a publication is linked to a LGD record, other types of data can be associated to the record
            and the publication:
                - phenotypes
                - variant types
                - variant descriptions
                - molecular mechanism value (if 'undetermined') + support
                - molecular mechanism synopsis/categorisation
                - molecular mechanism evidence

            Args:
                (dict) request data

                Example for a record already linked to pmid '41':
                { "publications":[
                        {
                            "publication": { "pmid": "1234" },
                            "comment": { "comment": "this is a comment", "is_public": 1 },
                            "families": { "families": 2, "consanguinity": "unknown", "ancestries": "african", "affected_individuals": 1 },
                        }],
                "phenotypes": [{
                                    "pmid": "41",
                                    "summary": "",
                                    "hpo_terms": [{ "term": "Orofacial dyskinesia",
                                                    "accession": "HP:0002310",
<<<<<<< HEAD
                                                     "description": "" }]
=======
                                                    "description": "" }]
>>>>>>> 4be04107
                            }],
                "variant_types": [{
                            "comment": "",
                            "de_novo": false,
                            "inherited": false,
                            "nmd_escape": false,
                            "primary_type": "protein_changing",
                            "secondary_type": "inframe_insertion",
                            "supporting_papers": ["41"],
                            "unknown_inheritance": true
                        }],
                "variant_descriptions": [{
                            "description": "HGVS:c.9Pro",
                            "publication": "41"
                        }],
                "molecular_mechanism": {
                    "name": "gain of function",
                    "support": "evidence"
                },
                "mechanism_synopsis": {
                    "name": "",
                    "support": ""
                },
                "mechanism_evidence": [{
                            "pmid": "1234",
                            "description": "This is new evidence for the existing mechanism evidence.",
                            "evidence_types": [ { "primary_type": "Function",
                                                    "secondary_type": [ "Biochemical" ]}
                            ]}]
            }
        """
        user = self.request.user

        lgd = get_object_or_404(LocusGenotypeDisease, stable_id__stable_id=stable_id, is_deleted=0)

        # LGDPublicationListSerializer accepts a list of publications
        serializer_list = LGDPublicationListSerializer(data=request.data)

        if serializer_list.is_valid():
            publications_data = serializer_list.validated_data.get('publications') # the pmids are mandatory
            phenotypes_data = serializer_list.validated_data.get('phenotypes', []) # optional
            variant_types_data = serializer_list.validated_data.get('variant_types', []) # optional
            variant_descriptions_data = serializer_list.validated_data.get('variant_descriptions', []) # optional
            mechanism_data = serializer_list.validated_data.get('molecular_mechanism', None) # optional
            mechanism_synopsis_data = serializer_list.validated_data.get('mechanism_synopsis', None) # optional
            mechanism_evidence_data = serializer_list.validated_data.get('mechanism_evidence', None) # optional

            for publication in publications_data:
                serializer_class = LGDPublicationSerializer(
                    data=publication,
                    context={"lgd": lgd, "user": user}
                )

                # Insert new publication
                if serializer_class.is_valid():
                    serializer_class.save()
                else:
                    response = Response({"errors": serializer_class.errors}, status=status.HTTP_400_BAD_REQUEST)

            # Add extra data linked to the publication - phenotypes
            # Expected structure:
            #   { "phenotypes": [{ "accession": "HP:0003974", "publication": 1 }] }
            for phenotype in phenotypes_data:
                hpo_terms = phenotype['hpo_terms']
                for hpo in hpo_terms:
                    phenotype_data = {
                        "accession": hpo["accession"],
                        "publication": phenotype["pmid"]
                    }
                    try:
                        lgd_phenotype_serializer = LGDPhenotypeSerializer(
                            data = phenotype_data,
                            context = {'lgd': lgd}
                        )
                        # Validate the input data
                        if lgd_phenotype_serializer.is_valid():
                            # save() is going to call create()
                            lgd_phenotype_serializer.save()
                        else:
                            response = Response({"errors": lgd_phenotype_serializer.errors}, status=status.HTTP_400_BAD_REQUEST)
                    except:
                        accession = phenotype_data["accession"]
                        return Response(
                            {"errors": f"Could not insert phenotype '{accession}' for ID '{stable_id}'"},
                            status=status.HTTP_400_BAD_REQUEST
                        )

            # Add extra data linked to the publication - variant types
            for variant_type in variant_types_data:
                LGDVariantTypeSerializer(context={'lgd': lgd, 'user': user}).create(variant_type)

            # Add extra data linked to the publication - variant descriptions (HGVS)
            for variant_type_desc in variant_descriptions_data:
                LGDVariantTypeDescriptionSerializer(context={'lgd': lgd}).create(variant_type_desc)

            # Only mechanism "undetermined" can be updated - the check is done in the LocusGenotypeDiseaseSerializer
            # If mechanism has to be updated, call method update_mechanism() and send new mechanism value
            # plus the synopsis and the new evidence (if applicable)
            if mechanism_data or mechanism_synopsis_data:
                lgd_serializer = LocusGenotypeDiseaseSerializer()

                # Build mechanism data
                mechanism_data_input = {}

                # Attach the mechanism to be updated (if applicable)
                # Check if mechanism value can be updated
                if(mechanism_data and lgd.mechanism.value != "undetermined" and 
                   "name" in mechanism_data and mechanism_data["name"] != ""):
                    return self.handle_no_update("molecular mechanism", stable_id)
                
                # If the mechanism support = "evidence" then evidence data has to
                # be provided
                elif(mechanism_data and "support" in mechanism_data and 
                     mechanism_data["support"] == "evidence" and not mechanism_evidence_data):
                    return self.handle_missing_data("Mechanism evidence")

                # Attach the mechanism to be updated
                elif mechanism_data:
                    mechanism_data_input["molecular_mechanism"] = mechanism_data

                # Attach the synopsis to be updated (if applicable)
                if mechanism_synopsis_data:
                    mechanism_data_input["mechanism_synopsis"] = mechanism_synopsis_data
                # Attach the evidence to be updated (if applicable)
                if mechanism_evidence_data:
                    mechanism_data_input["mechanism_evidence"] = mechanism_evidence_data

                try:
                    # update_mechanism() updates the 'date_review' of the LGD record
                    lgd_serializer.update_mechanism(lgd, mechanism_data_input)
                except Exception as e:
                    return self.handle_update_exception(e, "Error while updating molecular mechanism")

            # If only the mechanism evidence is going to be updated, call method update_mechanism_evidence()
            # update_mechanism_evidence() updates the 'date_review' of the LGD record
            # TODO: but before adding evidence we have to check/update the mechanism support to "evidence"
            elif mechanism_evidence_data:
                lgd_serializer = LocusGenotypeDiseaseSerializer()
                try:
                    lgd_serializer.update_mechanism_evidence(lgd, mechanism_evidence_data)
                except Exception as e:
                    return self.handle_update_exception(e, "Error while updating molecular mechanism evidence")

            response = Response({'message': 'Publication added to the G2P entry successfully.'}, status=status.HTTP_201_CREATED)

        else:
            response = Response({"errors": serializer_list.errors}, status=status.HTTP_400_BAD_REQUEST)

        return response

    @transaction.atomic
    def update(self, request, stable_id):
        """
            This method deletes the LGD-publication.

            Args:
                { "pmid": 1234 }
        """
        pmid = request.data.get("pmid", None)
        user = request.user # TODO check if user has permission

        lgd_obj = get_object_or_404(LocusGenotypeDisease, stable_id__stable_id=stable_id, is_deleted=0)
        publication_obj = get_object_or_404(Publication, pmid=pmid)

        try:
            lgd_publication_obj = LGDPublication.objects.get(lgd=lgd_obj, publication=publication_obj, is_deleted=0)
        except LGDPublication.DoesNotExist:
            return Response(
                {"errors": f"Could not find publication '{pmid}' for ID '{stable_id}'"},
                status=status.HTTP_404_NOT_FOUND)

        # Before deleting this publication check if LGD record is linked to other publications
        queryset_all = LGDPublication.objects.filter(lgd=lgd_publication_obj.lgd, is_deleted=0)

        # TODO: if we are going to delete the last publication then delete LGD record
        if(queryset_all.exists() and len(queryset_all) == 1):
            return Response(
                {"errors": f"Could not delete PMID '{pmid}' for ID '{stable_id}'"},
                status=status.HTTP_400_BAD_REQUEST
            )

        # Remove the publication from the LGD
        lgd_publication_obj.is_deleted = 1

        try:
            lgd_publication_obj.save()
        except:
            return Response(
                {"errors": f"Could not delete PMID '{pmid}' for ID '{stable_id}'"},
                status=status.HTTP_500_INTERNAL_SERVER_ERROR)

        # Delete publication from other tables
        # lgd_phenotype - different phenotypes can be linked to the same publication
        try:
            LGDPhenotype.objects.filter(
                lgd=lgd_publication_obj.lgd,
                publication=lgd_publication_obj.publication,
                is_deleted=0).update(is_deleted=1)
        except:
            return Response(
                {"errors": f"Could not delete PMID '{pmid}' for ID '{stable_id}'"},
                status=status.HTTP_500_INTERNAL_SERVER_ERROR
            )

        # lgd_phenotype_summary - the phenotype summary is directly associated with the LGD record
        # A LGD record should only have one phenotype summary but to make sure we delete everything correctly
        # we'll run the filter to catch all objects
        try:
            LGDPhenotypeSummary.objects.filter(
                lgd=lgd_publication_obj.lgd,
                publication=lgd_publication_obj.publication,
                is_deleted=0).update(is_deleted=1)
        except:
            return Response(
                {"errors": f"Could not delete PMID '{pmid}' for ID '{stable_id}'"},
                status=status.HTTP_500_INTERNAL_SERVER_ERROR
            )

        # lgd_variant_type - different variant types can be linked to the same publication
        try:
            LGDVariantType.objects.filter(
                lgd=lgd_publication_obj.lgd,
                publication=lgd_publication_obj.publication,
                is_deleted=0).update(is_deleted=1)
        except:
            return Response(
                {"errors": f"Could not delete PMID '{pmid}' for ID '{stable_id}'"},
                status=status.HTTP_500_INTERNAL_SERVER_ERROR
            )

        # lgd_variant_type_description - different descriptions can be linked to the same publication
        try:
            LGDVariantTypeDescription.objects.filter(
                lgd=lgd_publication_obj.lgd,
                publication=lgd_publication_obj.publication,
                is_deleted=0).update(is_deleted=1)
        except:
            return Response(
                {"errors": f"Could not delete PMID '{pmid}' for ID '{stable_id}'"},
                status=status.HTTP_500_INTERNAL_SERVER_ERROR
            )

        # molecular_mechanism_evidence - only the molecular mechanism evidence is linked to a publication
        lgd_mechanism_obj = lgd_publication_obj.lgd.molecular_mechanism

        # If the mechanism support is evidence then get the list of MolecularMechanismEvidence
        # Different types of evidence can be linked to the same publication
        if(lgd_mechanism_obj and lgd_mechanism_obj.mechanism_support.value == "evidence"):
            LGDMolecularMechanismEvidence.objects.filter(
                molecular_mechanism=lgd_mechanism_obj,
                publication=lgd_publication_obj.publication,
                is_deleted=0).update(is_deleted=1)

            # Check if MolecularMechanism has evidence linked to other publications
            lgd_check_evidence_set = LGDMolecularMechanismEvidence.objects.filter(
                molecular_mechanism=lgd_mechanism_obj,
                is_deleted=0)

            # # There are no other evidence for this lgd-mechanism
            # # In this case, delete the mechanism
            # if(not lgd_check_evidence_set.exists()):
            #     lgd_mechanism_obj.is_deleted=1 # TODO if there is no mechanism then delete LGD record
            #     lgd_mechanism_obj.save()

        return Response(
                {"message": f"Publication '{pmid}' successfully deleted for ID '{stable_id}'"},
                 status=status.HTTP_200_OK)
<|MERGE_RESOLUTION|>--- conflicted
+++ resolved
@@ -171,11 +171,7 @@
                                     "summary": "",
                                     "hpo_terms": [{ "term": "Orofacial dyskinesia",
                                                     "accession": "HP:0002310",
-<<<<<<< HEAD
-                                                     "description": "" }]
-=======
                                                     "description": "" }]
->>>>>>> 4be04107
                             }],
                 "variant_types": [{
                             "comment": "",
