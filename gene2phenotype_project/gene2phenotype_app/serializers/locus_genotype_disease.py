from rest_framework import serializers
from django.db import connection, IntegrityError
from django.db.models import Prefetch
<<<<<<< HEAD
from typing import Any, Optional
from datetime import date
=======
from django.conf import settings
>>>>>>> fb615771
import itertools
import re

from ..models import (
    Panel,
    Attrib,
    LGDPanel,
    LocusGenotypeDisease,
    LGDVariantGenccConsequence,
    LGDCrossCuttingModifier,
    LGDPublication,
    LGDPhenotype,
    LGDVariantType,
    Locus,
    LGDComment,
    LGDVariantTypeComment,
    User,
    LGDMolecularMechanismEvidence,
    CVMolecularMechanism,
    OntologyTerm,
    Publication,
    LGDPhenotypeSummary,
    LGDVariantTypeDescription,
    LGDMolecularMechanismSynopsis
)

from .publication import LGDPublicationSerializer
from .locus import LocusSerializer
from .disease import DiseaseSerializer
from .panel import LGDPanelSerializer

from ..utils import get_date_now, ConfidenceCustomMail


class LocusGenotypeDiseaseSerializer(serializers.ModelSerializer):
    """
        Serializer for the LocusGenotypeDisease model.
        LocusGenotypeDisease represents a G2P record.
    """

    locus = serializers.SerializerMethodField() # part of the unique entry
    stable_id = serializers.CharField(source="stable_id.stable_id", read_only=True) #CharField and the source is the stable_id column in the stable_id table
    genotype = serializers.CharField(source="genotype.value", read_only=True) # part of the unique entry
    variant_consequence = serializers.SerializerMethodField(allow_null=True)
    molecular_mechanism = serializers.SerializerMethodField(allow_null=True)
    disease = serializers.SerializerMethodField() # part of the unique entry
    confidence = serializers.CharField(source="confidence.value")
    publications = serializers.SerializerMethodField()
    panels = serializers.SerializerMethodField()
    cross_cutting_modifier = serializers.SerializerMethodField(allow_null=True)
    variant_type = serializers.SerializerMethodField(allow_null=True)
    variant_description = serializers.SerializerMethodField(allow_null=True)
    phenotypes = serializers.SerializerMethodField(allow_null=True)
    phenotype_summary = serializers.SerializerMethodField(allow_null=True)
    last_updated = serializers.SerializerMethodField()
    date_created = serializers.SerializerMethodField()
    comments = serializers.SerializerMethodField(allow_null=True)
    curators = serializers.SerializerMethodField(allow_null=True)
    is_reviewed = serializers.IntegerField(allow_null=True, required=False)

    def get_locus(self, id: int) -> dict[str, Any]:
        """
            Locus linked to the LGD record.
            It can be a gene, variant or region.
        """
        locus = LocusSerializer(id.locus).data
        return locus

    def get_disease(self, id: int) -> dict[str, Any]:
        """
            Disease associated with the LGD record.
        """
        disease = DiseaseSerializer(id.disease).data
        return disease

    def get_last_updated(self, obj) -> Optional[str]:
        """
            Date last time the LGD record was updated by a curator.
        """
        if obj.date_review is not None:
            return obj.date_review.strftime("%Y-%m-%d")
        else: 
            return None

    def get_variant_consequence(self, id: int) -> list[dict[str, Any]]:
        """
            Variant consequences linked to the LGD record.
            This is the GenCC level of variant consequence: altered_gene_product_level, etc.
        """
        queryset = LGDVariantGenccConsequence.objects.filter(lgd_id=id, is_deleted=0)
        return LGDVariantGenCCConsequenceSerializer(queryset, many=True).data

    def get_molecular_mechanism(self, id: int) -> dict[str, Any]:
        """
            Molecular mechanism associated with the LGD record.
            If available, also returns the evidence.
        """
        mechanism = id.mechanism.value
        mechanism_support = id.mechanism_support.value
        mechanism_synopsis = []
        mechanism_evidence = {}

        queryset_synopsis = LGDMolecularMechanismSynopsis.objects.filter(lgd_id=id, is_deleted=0).prefetch_related()
        queryset_evidence = LGDMolecularMechanismEvidence.objects.filter(lgd_id=id, is_deleted=0).prefetch_related()

        for synopsis_data in queryset_synopsis:
            mechanism_synopsis.append({
                "synopsis": synopsis_data.synopsis.value,
                "support": synopsis_data.synopsis_support.value
            })

        for evidence_data in queryset_evidence:
            pmid = evidence_data.publication.pmid
            evidence_type = evidence_data.evidence.subtype.replace("_", " ").title()
            evidence_value = evidence_data.evidence.value.title()

            if pmid not in mechanism_evidence:
                mechanism_evidence[pmid] = { evidence_type : [evidence_value] }

            else:
                existing_evidence = mechanism_evidence[pmid]
                if evidence_type in existing_evidence:
                    mechanism_evidence[pmid][evidence_type].append(evidence_value)
                else:
                    mechanism_evidence[pmid][evidence_type] = [evidence_value]

        mechanism_result = {
            "mechanism": mechanism,
            "mechanism_support": mechanism_support,
            "synopsis": mechanism_synopsis,
            "evidence": mechanism_evidence
        }

        return mechanism_result

    def get_cross_cutting_modifier(self, id: int) -> list[dict[str, str]]:
        """
            Cross cutting modifier terms associated with the LGD record.
        """
        queryset = LGDCrossCuttingModifier.objects.filter(lgd_id=id, is_deleted=0)
        return LGDCrossCuttingModifierSerializer(queryset, many=True).data

    def get_publications(self, id: int) -> list[dict[str, dict[str, Any]]]:
        """
            Publications associated with the LGD record.
        """
        queryset = LGDPublication.objects.filter(lgd_id=id, is_deleted=0)
        # It is necessary to send the user to return public/private comments
        return LGDPublicationSerializer(queryset, context={'user': self.context.get('user')}, many=True).data

    def get_phenotypes(self, id: int) -> list[dict[str, Any]]:
        """
            Phenotypes associated with the LGD record.
            The response includes the list of publications associated with the phenotype.
        """
        queryset = LGDPhenotype.objects.filter(lgd_id=id, is_deleted=0).prefetch_related()
        data = {}

        for lgd_phenotype in queryset:
            accession = lgd_phenotype.phenotype.accession
            publication = lgd_phenotype.publication

            if accession in data and publication:
                data[accession]["publications"].append(publication.pmid)
            else:
                publication_list = []
                if publication:
                    publication_list = [publication.pmid]

                data[accession] = {"term": lgd_phenotype.phenotype.term,
                                   "accession": accession,
                                   "publications": publication_list}

        return data.values()

    def get_phenotype_summary(self, id: int) -> list[dict[str, Any]]:
        """
            A summary about the phenotypes associated with the LGD record.
            The response includes the publication associated with the summary.
        """
        # The LGD record is supposed to have one summary
        # but one summary can be linked to several publications
        queryset = LGDPhenotypeSummary.objects.filter(lgd_id=id, is_deleted=0).prefetch_related()
        data = {}

        for summary_obj in queryset:
            summary_text = summary_obj.summary

            data[summary_text] = { "summary": summary_text, "publication": summary_obj.publication.pmid }

        return data.values()

    def get_variant_type(self, id: int) -> list[dict[str, Any]]:
        """
            Variant types associated with the LGD record.
            The variant type can be linked to several publications therefore response 
            includes the list of publications associated with the variant type.
        """
        # Check if user is authenticated
        user = self.context.get("user")
        try:
            User.objects.get(email=user)
            authenticated_user = 1
        except User.DoesNotExist:
            authenticated_user = 0

        if authenticated_user == 1:
            # Authenticated users have access to comments
            queryset = LGDVariantType.objects.filter(lgd_id=id, is_deleted=0).prefetch_related(
                Prefetch(
                    'lgdvarianttypecomment_set',
                    queryset=LGDVariantTypeComment.objects.filter(is_deleted=0), # skip deleted comments
                    to_attr="current_comments" # prefetched comments are saved under 'current_comments'
                )
            )
        else:
            queryset = LGDVariantType.objects.filter(lgd_id=id, is_deleted=0)

        data = {}

        list_of_comments = {}
        for lgd_variant in queryset:
            # Get the variant type term (ex:frameshift_variant)
            accession = lgd_variant.variant_type_ot.accession

            # Prepare the list of comments
            comments = getattr(lgd_variant, "current_comments", []) # Get the prefetched comments

            for comment_obj in comments:
                comment_text = comment_obj.comment
                # Format date
                date = None
                if comment_obj.date is not None:
                    date = comment_obj.date.strftime("%Y-%m-%d")

                if accession not in list_of_comments:
                    list_of_comments[accession] = [{
                        "text": comment_text,
                        "date": date
                    }]
                elif not any(comment['text'] == comment_text for comment in list_of_comments[accession]):
                    list_of_comments[accession].append({
                        "text": comment_text,
                        "date": date
                    })

            if accession in data and lgd_variant.publication:
                variant_type_comments = []
                if accession in list_of_comments:
                    variant_type_comments = list_of_comments[accession]

                # Add pmid to list of publications
                data[accession]["publications"].append(lgd_variant.publication.pmid)
                data[accession]["comments"] = variant_type_comments
                # Check the variant inheritance - we group this data for each publication
                if(lgd_variant.inherited is True):
                    data[accession]["inherited"] = lgd_variant.inherited
                if(lgd_variant.de_novo is True):
                    data[accession]["de_novo"] = lgd_variant.de_novo
                if(lgd_variant.unknown_inheritance is True):
                    data[accession]["unknown_inheritance"] = lgd_variant.unknown_inheritance
            else:
                publication_list = []
                if lgd_variant.publication:
                    publication_list = [lgd_variant.publication.pmid]

                variant_type_comments = []
                if accession in list_of_comments:
                    variant_type_comments = list_of_comments[accession]

                data[accession] = {
                    "term": lgd_variant.variant_type_ot.term,
                    "accession": accession,
                    "inherited": lgd_variant.inherited,
                    "de_novo": lgd_variant.de_novo,
                    "unknown_inheritance": lgd_variant.unknown_inheritance,
                    "publications": publication_list,
                    "comments": variant_type_comments
                }

        return data.values()

    def get_variant_description(self, id: int) -> list[dict[str, Any]]:
        """
            Variant HGVS description linked to the LGD record and publication(s).
            The response includes a list of publications associated with the HGVS description.
        """
        queryset = LGDVariantTypeDescription.objects.filter(lgd_id=id, is_deleted=0).prefetch_related()
        data = {}

        for lgd_variant in queryset:
            if lgd_variant.description in data and lgd_variant.publication:
                data[lgd_variant.description]["publications"].append(lgd_variant.publication.pmid)
            else:
                publication_list = []
                if lgd_variant.publication:
                    publication_list = [lgd_variant.publication.pmid]
                data[lgd_variant.description] = {
                    "description": lgd_variant.description,
                    "publications": publication_list
                }

        return data.values()

    def get_panels(self, id: int) -> list[dict[str, str]]:
        """
            Panel(s) associated with the LGD record.
        """
        queryset = LGDPanel.objects.filter(lgd_id=id, is_deleted=0)
        return LGDPanelSerializer(queryset, many=True).data

    def get_comments(self, id: int) -> list[dict[str, Any]]:
        """
            LGD record comments.
            Comments can be public or private. Private comments can only be
            seen by curators.
        """
        # Check if user is authenticated
        user = self.context.get("user")
        try:
            User.objects.get(email=user)
            authenticated_user = 1
        except User.DoesNotExist:
            authenticated_user = 0

        # If user is authenticated return all comments
        # otherwise return only the public comments
        if authenticated_user == 1:
            lgd_comments = LGDComment.objects.filter(lgd_id=id, is_deleted=0).prefetch_related()
        else:
            lgd_comments = LGDComment.objects.filter(lgd_id=id, is_deleted=0, is_public=1).prefetch_related()

        data = []
        for comment in lgd_comments:
            # Format the date
            date = None
            if comment.date is not None:
                date = comment.date.strftime("%Y-%m-%d")

            text = {
                'text': comment.comment,
                'date': date,
                'is_public': comment.is_public
            }

            # authenticated users can have access to the user name
            if authenticated_user == 1:
                text['user'] = f"{comment.user.first_name} {comment.user.last_name}"

            data.append(text)

        return data

    def get_date_created(self, id) -> Optional[date]:
        """
            Date the LGD record was created.
            Dependency: this method depends on the history table.
            
            Note: entries that were migrated from the old db don't have the date when they were created.
        """
        date = None
        lgd_obj = self.instance
        insertion_history_type = '+'
        history_records = lgd_obj.history.all().order_by('history_date').filter(
            history_type=insertion_history_type)

        if history_records:
            date = history_records.first().history_date.date()

        return date

    def get_curators(self, id) -> list[str]:
        """
            List of curators who worked on the LGD record.
            Dependency: this method depends on the history table.

            Note: entries that were migrated from the old db have limited info details.
        """
        list_curators = set()
        lgd_obj = self.instance
        # Check LGD record history
        history_records = lgd_obj.history.all().values('history_user__first_name', 'history_user__last_name')
        # Check LGD cross cutting modifier history
        history_records_ccm = LGDCrossCuttingModifier.history.filter(id=lgd_obj.id).values(
                                    'history_user__first_name', 'history_user__last_name')
        # Check LGD panel history
        history_records_lgdpanel = LGDPanel.history.filter(id=lgd_obj.id).values(
                                    'history_user__first_name', 'history_user__last_name')
        # Check LGD phenotype history
        history_records_lgdpheno = LGDPhenotype.history.filter(id=lgd_obj.id).values(
                                    'history_user__first_name', 'history_user__last_name')
        # Check LGD publication history
        history_records_lgdpublication = LGDPublication.history.filter(id=lgd_obj.id).values(
                                    'history_user__first_name', 'history_user__last_name')
        # Check LGD variation GenCC consequence history
        history_records_lgdvarcons = LGDVariantGenccConsequence.history.filter(id=lgd_obj.id).values(
                                    'history_user__first_name', 'history_user__last_name')
        # Check LGD variation type history
        history_records_lgdvartype = LGDVariantType.history.filter(id=lgd_obj.id).values(
                                    'history_user__first_name', 'history_user__last_name')
        # Check LGD variation type description history
        history_records_lgdvartype_desc = LGDVariantTypeDescription.history.filter(id=lgd_obj.id).values(
                                    'history_user__first_name', 'history_user__last_name')

        for record in itertools.chain(history_records, history_records_ccm, history_records_lgdpanel, 
                                      history_records_lgdpheno, history_records_lgdpublication,
                                      history_records_lgdvarcons, history_records_lgdvartype,
                                      history_records_lgdvartype_desc):
            first_name = record.get('history_user__first_name')
            last_name = record.get('history_user__last_name')
            list_curators.add(f"{first_name} {last_name}")

        return list_curators

    def check_user_permission(self, id, user_panels):
        """
            Check if user has permission to update this G2P record.

            Args:
                    (lgd obj) id: locus genotype disease object
                    (list) user_panels: list of panel names user can edit

            Return:
                    True: if user has permission
                    False: if user has no permission
        """
        lgd_panels = [panel.get('name') for panel in self.get_panels(id)]
        has_common = any(item in list(lgd_panels) for item in user_panels)

        return has_common

    def create(self, data, disease_obj, publications_list):
        """
            Method to create a G2P record (LGD record).
            A record is always linked to one or more panels and publications.

            Mandatory data:
                            - locus
                            - G2P stable_id
                            - disease
                            - genotype (allelic requeriment)
                            - mechanism (TODO)
                            - panel(s)
                            - confidence
                            - publications
        """
        locus_name = data.get('locus') # Usually this is the gene symbol
        stable_id_obj = data.get('stable_id') # stable id obj
        genotype = data.get('allelic_requirement') # allelic requirement
        panels = data.get('panels') # Array of panel names
        confidence = data.get('confidence') # confidence level
        mechanism_obj = data.get('mechanism')
        mechanism_support_obj = data.get('mechanism_support')
        if not panels or not publications_list:
            raise serializers.ValidationError(
                {"message": f"Missing data to create the G2P record {stable_id_obj.stable_id}"}
            )

        # Check if record (LGD) is already inserted
        try:
            lgd_obj = LocusGenotypeDisease.objects.get(stable_id=stable_id_obj)
            return lgd_obj

        except LocusGenotypeDisease.DoesNotExist:

            # Get locus object
            try:
                locus_obj = Locus.objects.get(name=locus_name)
            except Locus.DoesNotExist:
                raise serializers.ValidationError({"message": f"Invalid locus {locus_name}"})

            # Get genotype
            try:
                genotype_obj = Attrib.objects.get(
                    value = genotype,
                    type__code = "genotype"
                )
            except Attrib.DoesNotExist:
                raise serializers.ValidationError({"message": f"Invalid genotype value {genotype}"})

            # Get confidence
            try:
                confidence_obj = Attrib.objects.get(
                    value = confidence,
                    type__code = "confidence_category"
                )
            except Attrib.DoesNotExist:
                raise serializers.ValidationError({"message": f"Invalid confidence value {confidence}"})
            
            # a check that for if the monoallelic record exists
            check = self.check_monoallelic_exists(genotype_obj, mechanism_obj, locus_obj, disease_obj)

            # Insert new G2P record (LGD)
            lgd_obj = LocusGenotypeDisease.objects.create(
                locus = locus_obj,
                stable_id = stable_id_obj,
                genotype = genotype_obj,
                disease = disease_obj,
                mechanism = mechanism_obj,
                mechanism_support = mechanism_support_obj,
                confidence = confidence_obj,
                is_reviewed = 1,
                is_deleted = 0,
                date_review = get_date_now()
            )

            # Insert panels
            for panel in panels:
                try:
                    # Get name from description
                    panel_obj = Panel.objects.get(description=panel)
                except Panel.DoesNotExist:
                    raise serializers.ValidationError({"message": f"Invalid panel {panel}"})
                else:
                    data_panel = {"name": panel_obj.name}

                    # The LGDPanelSerializer fetches the object LGD from its context
                    lgd_panel_serializer = LGDPanelSerializer(data=data_panel, context={'lgd': lgd_obj})

                    # Validate the input data
                    if lgd_panel_serializer.is_valid(raise_exception=True):
                        # Save the lgd-panel data, which will call the create method
                        lgd_panel_serializer.save()

            # Insert LGD-publications
            # The publication should be already stored in the db but
            # if the publication (PMID) is not found, it will create the Publication obj
            # Example: publications_list = [{ "pmid": 1234,
            #                                 "comment": {"comment": "comment text", "is_public": 1},
            #                                 "families": {
            #                                        "families": 5, 
            #                                        "consanguinity": "", 
            #                                        "ancestries": "", 
            #                                        "affected_individuals": 5
            #                                  }
            #                              }]
            # TODO: update to accept the publication objs to avoid creating the serializer here too
            for publication_data in publications_list:
                # PublicationSerializer is instantiated with the publication data and context
                lgd_publication_serializer = LGDPublicationSerializer(
                    # the data argument accepts all the publication data (pmid, families, comment)
                    # pass the user info and the lgd obj as context
                    data={'publication':publication_data},
                    context={
                        'lgd': lgd_obj,
                        'user': self.context.get('user')
                        }
                )

                # Validate the publication data
                if lgd_publication_serializer.is_valid(raise_exception=True):
                    # Save the lgd-publication data which will call the create method
                    lgd_publication_serializer.save()

        return lgd_obj, check
    
    def check_monoallelic_exists(self, genotype_obj: object, mechanism_obj: object, locus_obj: object, disease_obj: object) -> bool:
        """
            Checks if the about to be created biallelic related genotype has a monoallelic related genotype with the same disease name and mechanism
            Args:
                genotype_obj (object): genotype object 
                mechanism_obj (object): mechanism object
                locus_obj (object) : locus object
                disease_obj (object): disease object

            Returns:
                bool: True if it exists False if it does not
        """
        if "biallelic" in genotype_obj.value and mechanism_obj.value == "loss of function":
            #fetch all the existing monoallelic existing obj using a django ORM query 
            #such as monoallelic_autosomal etc
            monoallelic_obj = Attrib.objects.filter(value__icontains="monoallelic")
            for monoallelic in monoallelic_obj:
                if LocusGenotypeDisease.objects.filter(locus=locus_obj, disease=disease_obj, mechanism=mechanism_obj, genotype=monoallelic).exists():
                    return True
        
        return False

            

    def update(self, instance, validated_data):
        """
            Method to update the record confidence.
        """
        # validated_data example:
        # { "confidence": "definitive" }
        validated_confidence = validated_data.get("confidence", None)
        request = self.context.get('request')
        user = self.context.get('user')
        if(validated_confidence is not None and isinstance(validated_confidence, dict) 
           and "value" in validated_confidence):
            confidence = validated_confidence["value"]
        else:
            raise serializers.ValidationError({"error": f"Empty confidence value"})

        # Get confidence
        try:
            confidence_obj = Attrib.objects.get(
                value = confidence,
                type__code = "confidence_category"
            )
        except Attrib.DoesNotExist:
            raise serializers.ValidationError({"error": f"Invalid confidence value {confidence}"})

        # Check new confidence is not the same as current value
        if(instance.confidence == confidence_obj):
            raise serializers.ValidationError(
                {"error": f"G2P record '{instance.stable_id.stable_id}' already has confidence value {confidence}"}
            )
        

        # Update confidence
        old_confidence = instance.confidence
        instance.confidence = confidence_obj

        # Update the 'date_review'
        instance.date_review = get_date_now()

        # Save all updates
        instance.save()
        user_obj = User.objects.get(email=user)
        if settings.SEND_MAILS is True:
            ConfidenceCustomMail(instance,old_confidence,user_obj,request).send_confidence_update_email()

        return instance


    def update_mechanism(self, lgd_instance, validated_data):
        """
            Method to update the molecular mechanism of the LGD record.
            It only allows to update the mechanism value if current value is 'undetermined'.

            If evidence is provided, the code expects the 'evidence_types' to be populated
            otherwise the evidence data is not stored.

            Example:    "molecular_mechanism": {
                            "name": "gain of function",
                            "support": "evidence"
                        },
                        "mechanism_synopsis": [{
                            "name": "",
                            "support": ""
                        }],
                        "mechanism_evidence": [{'pmid': '25099252', 'description': 'text', 'evidence_types': 
                            [{'primary_type': 'Rescue', 'secondary_type': ['Human', 'Patient Cells']}]}]

        """
        molecular_mechanism = validated_data.get("molecular_mechanism", None) # only updates mechanism if current value is 'undetermined'
        mechanism_synopsis_list = validated_data.get("mechanism_synopsis", []) # mechanism synopsis is optional
        mechanism_evidence = validated_data.get("mechanism_evidence", None) # molecular mechanism evidence is optional

        cv_mechanism_obj = None
        cv_support_obj = None

        # Get the mechanism name
        # "name" = "" means the mechanism value does not need to be updated
        if molecular_mechanism and "name" in molecular_mechanism and molecular_mechanism["name"] != "":
            molecular_mechanism_value = molecular_mechanism["name"] # the mechanism value
            
            try:
                cv_mechanism_obj = CVMolecularMechanism.objects.get(
                    value = molecular_mechanism_value,
                    type = "mechanism"
                )
            except CVMolecularMechanism.DoesNotExist:
                raise serializers.ValidationError({"message": f"Invalid mechanism value '{molecular_mechanism_value}'"})

        # Get the mechanism support
        # "support" = "" means the mechanism support does not need to be updated
        if molecular_mechanism and "support" in molecular_mechanism and molecular_mechanism["support"] != "":
            molecular_mechanism_support = molecular_mechanism["support"] # the mechanism support (inferred/evidence)

            try:
                cv_support_obj = CVMolecularMechanism.objects.get(
                    value = molecular_mechanism_support,
                    type = "support"
                )
            except CVMolecularMechanism.DoesNotExist:
                raise serializers.ValidationError({"message": f"Invalid mechanism support '{molecular_mechanism_support}'"})

        # Update LGD instance with new mechanism value only if mechanism value is "undetermined"
        if cv_mechanism_obj and lgd_instance.mechanism.value == "undetermined":
            lgd_instance.mechanism = cv_mechanism_obj

        # Update the mechanism support
        if cv_support_obj:
            lgd_instance.mechanism_support = cv_support_obj

        lgd_instance.date_review = get_date_now()
        lgd_instance.save()

        # The mechanism synopsis is optional
        for mechanism_synopsis in mechanism_synopsis_list:
            if mechanism_synopsis and mechanism_synopsis["name"] != "":
                mechanism_synopsis_value = mechanism_synopsis["name"]
                mechanism_synopsis_support = mechanism_synopsis["support"]

                cv_synopsis_obj = None
                cv_synopsis_support_obj = None

                try:
                    cv_synopsis_obj = CVMolecularMechanism.objects.get(
                        value = mechanism_synopsis_value,
                        type = "mechanism_synopsis"
                    )
                except CVMolecularMechanism.DoesNotExist:
                    raise serializers.ValidationError({"message": f"Invalid mechanism synopsis value '{mechanism_synopsis_value}'"})

                try:
                    cv_synopsis_support_obj = CVMolecularMechanism.objects.get(
                        value = mechanism_synopsis_support,
                        type = "support"
                    )
                except CVMolecularMechanism.DoesNotExist:
                    raise serializers.ValidationError({"message": f"Invalid mechanism synopsis support '{mechanism_synopsis_support}'"})

                # Check if synopsis already exists
                try:
                    mechanism_syn_obj = LGDMolecularMechanismSynopsis.objects.get(
                        lgd = lgd_instance,
                        synopsis = cv_synopsis_obj
                    )
                except LGDMolecularMechanismSynopsis.DoesNotExist:
                    # Create mechanism synopsis
                    mechanism_syn_obj = LGDMolecularMechanismSynopsis.objects.create(
                        lgd = lgd_instance,
                        synopsis = cv_synopsis_obj,
                        synopsis_support = cv_synopsis_support_obj,
                        is_deleted = 0
                    )
                else:
                    if mechanism_syn_obj.is_deleted == 1:
                        mechanism_syn_obj.is_deleted = 0
                        mechanism_syn_obj.save()
                    if mechanism_syn_obj.synopsis_support.value != mechanism_synopsis_support:
                        mechanism_syn_obj.synopsis_support = cv_synopsis_support_obj
                        mechanism_syn_obj.save()

        # Get evidence - the mechanism evidence was validated in the view 'LGDUpdateMechanism'
        # Example: {'pmid': '25099252', 'description': 'text', 'evidence_types': 
        #          [{'primary_type': 'Rescue', 'secondary_type': ['Human', 'Patient Cells']}]}
        if mechanism_evidence:
            self.update_mechanism_evidence(lgd_instance, mechanism_evidence)

        return lgd_instance

    def update_mechanism_evidence(self, lgd_obj, validated_data):
        """
            Method to only update the evidence of the LGD molecular mechanism.

            'validated_data' example:
                "mechanism_evidence": [{
                                        "pmid": "1234",
                                        "description": "This is new evidence for the existing mechanism evidence.",
                                        "evidence_types": [ { "primary_type": "Function",
                                                              "secondary_type": [ "Biochemical" ]}
                                        ]}]
        """

        for evidence in validated_data:
            pmid = evidence["pmid"]

            # Check if the PMID exists in G2P
            # When updating the mechanism the supporting pmid used as evidence
            # have to already be linked to the LGD record
            try:
                publication_obj = Publication.objects.get(pmid=pmid)
            except Publication.DoesNotExist:
                # TODO: improve in future to insert new pmids + link them to the record
                raise serializers.ValidationError({"message": f"pmid '{pmid}' not found in G2P"})

            if evidence["description"] != "":
                description = evidence["description"]
            else:
                description = None

            evidence_types = evidence["evidence_types"]
            for evidence_type in evidence_types:
                # primary_type is the evidence subtype ('rescue')
                primary_type = evidence_type.get("primary_type", None)
                if not primary_type:
                    raise serializers.ValidationError({"message": f"Empty evidence subtype"})
                primary_type = primary_type.replace(" ", "_").lower()
                # secondary_type is the evidence value ('human')
                secondary_type = evidence_type["secondary_type"]
                for m_type in secondary_type:
                    try:
                        cv_evidence_obj = CVMolecularMechanism.objects.get(
                            value = m_type.lower(),
                            type = "evidence",
                            subtype = primary_type
                        )
                    except CVMolecularMechanism.DoesNotExist:
                        raise serializers.ValidationError({"message": f"Invalid mechanism evidence '{m_type}'"})

                    # Insert evidence
                    try:
                        mechanism_evidence_obj = LGDMolecularMechanismEvidence.objects.get(
                        lgd = lgd_obj,
                        publication = publication_obj,
                        evidence = cv_evidence_obj
                    )
                    except LGDMolecularMechanismEvidence.DoesNotExist:
                        mechanism_evidence_obj = LGDMolecularMechanismEvidence.objects.create(
                            lgd = lgd_obj,
                            description = description,
                            publication = publication_obj,
                            evidence = cv_evidence_obj,
                            is_deleted = 0
                        )
                    else:
                        if(mechanism_evidence_obj.is_deleted == 1):
                            mechanism_evidence_obj.is_deleted = 0
                            mechanism_evidence_obj.save()

                    # Update LGD date_review
                    lgd_obj.date_review = get_date_now()
                    lgd_obj.save()

    class Meta:
        model = LocusGenotypeDisease
        exclude = ['id', 'is_deleted', 'date_review', 'mechanism', 'mechanism_support', 'confidence_support']


class LGDCommentSerializer(serializers.ModelSerializer):
    """
        Serializer for the LGDComment model.
    """

    def create(self, data):
        """
            Method to add a comment to a G2P entry.
        """

        comment = data.get("comment")
        is_public = data.get("is_public")
        lgd = self.context["lgd"]
        user = self.context["user"]

        # Remove newlines from comment
        comment = re.sub(r"\n", " ", comment)

        # Check if this comment is already linked to the G2P entry
        lgd_comments = LGDComment.objects.filter(lgd_id=lgd, is_deleted=0, comment=comment)

        if lgd_comments:
            raise serializers.ValidationError(
                {"message": f"Comment is already associated with {lgd.stable_id.stable_id}"}
            )

        else:
            try:
                lgd_comment_obj = LGDComment.objects.create(
                        lgd = lgd,
                        comment = comment,
                        is_public = is_public,
                        is_deleted = 0,
                        user = user,
                        date = get_date_now()
                    )
            except IntegrityError as e:
                raise IntegrityError(f"{e}")

        return lgd_comment_obj

    class Meta:
        model = LGDComment
        exclude = ['id', 'is_deleted', 'lgd', 'date', 'user']


class LGDCommentListSerializer(serializers.Serializer):
    """
        Serializer to accept a list of comments.
        Called by: view LGDEditComment()
    """
    comments = LGDCommentSerializer(many=True)


class LGDVariantGenCCConsequenceSerializer(serializers.ModelSerializer):
    """
        Serializer for the LGDVariantGenccConsequence model.
    """

    variant_consequence = serializers.CharField(source="variant_consequence.term")
    accession = serializers.CharField(source="variant_consequence.accession", required=False) # curation/draft page doesn't input the accession
    support = serializers.CharField(source="support.value")
    publication = serializers.CharField(source="publication.pmid", allow_null=True, required=False)

    def create(self, validated_data):
        """
            Add a Variant GenCC consequence to a LGD record.

            Args:
                (dict) validated data: variant_consequence and support
                Example:
                        {
                            'support': 'inferred',
                            'variant_consequence': 'altered_gene_product_structure'
                        }

            Output: 
                LGDVariantGenCCConsequence object
            
            Raises:
                Raise error if variant consequence term is invalid
                Raise error if support value is invalid
        """

        lgd = self.context['lgd']
        term = validated_data.get("variant_consequence")["term"].replace("_", " ")
        support = validated_data.get("support")["value"].lower()

        # Get variant gencc consequence value from ontology_term
        # Possible values: absent gene product, altered gene product structure, etc.
        try:
            consequence_obj = OntologyTerm.objects.get(
                term = term, # TODO check
                group_type__value = "variant_type"
            )
        except OntologyTerm.DoesNotExist:
            raise serializers.ValidationError({"message": f"Invalid variant consequence '{term}'"})

        # Get support value from attrib
        # Values: evidence or inferred
        try:
            support_obj = Attrib.objects.get(
                value = support,
                type__code = "support"
            )
        except Attrib.DoesNotExist:
            raise serializers.ValidationError({"message": f"Invalid support value '{support}'"})

        # Check if the same term is already linked to the LGD record
        try:
            lgd_var_consequence_obj = LGDVariantGenccConsequence.objects.get(
                variant_consequence = consequence_obj,
                lgd = lgd
            )
        except LGDVariantGenccConsequence.DoesNotExist:
            lgd_var_consequence_obj = LGDVariantGenccConsequence.objects.create(
                variant_consequence = consequence_obj,
                support = support_obj,
                lgd = lgd,
                is_deleted = 0
        )
        else:
            # Check if existing entry is deleted
            # If not deleted throw error 'entry already exists'
            if(lgd_var_consequence_obj.is_deleted == 0):
                raise serializers.ValidationError({"message": f"'{term}' already linked to '{lgd.stable_id.stable_id}'"})
            # If deleted then update to not deleted
            else:
                lgd_var_consequence_obj.is_deleted = 0
                lgd_var_consequence_obj.save()

        return lgd_var_consequence_obj

    class Meta:
        model = LGDVariantGenccConsequence
        fields = ['variant_consequence', 'accession', 'support', 'publication']


class LGDVariantConsequenceListSerializer(serializers.Serializer):
    """
        Serializer to accept a list of variant GenCC consequences.
        Called by: LGDAddVariantConsequences()
    """
    variant_consequences = LGDVariantGenCCConsequenceSerializer(many=True)


class LGDMechanismSynopsisSerializer(serializers.ModelSerializer):
    """
        Serializer for the MolecularMechanismSynopsis model.
        A molecular mechanism can have multiple synopsis.
    """
    synopsis = serializers.CharField(source="synopsis.value")
    synopsis_support = serializers.CharField(source="synopsis_support.value")

    def create(self, validate_data):
        """
            Create LGDMolecularMechanismSynopsis object
        """
        lgd_instance = self.context['lgd']
        synopsis_name = validate_data["synopsis"]["value"]
        synopsis_support = validate_data["synopsis_support"]["value"]
        synopsis_obj = None
        synopsis_support_obj = None

        # Get mechanism synopsis value from controlled vocabulary table for molecular mechanism
        try:
            synopsis_obj = CVMolecularMechanism.objects.get(
                value = synopsis_name,
                type = "mechanism_synopsis"
            )
        except CVMolecularMechanism.DoesNotExist:
            raise serializers.ValidationError({"message": f"Invalid mechanism synopsis value '{synopsis_name}'"})

        # Get mechanism synopsis support from controlled vocabulary table for molecular mechanism
        try:
            synopsis_support_obj = CVMolecularMechanism.objects.get(
                value = synopsis_support,
                type = "support"
            )
        except CVMolecularMechanism.DoesNotExist:
            raise serializers.ValidationError({"message": f"Invalid mechanism synopsis support value '{synopsis_support}'"})

        # Create new molecular mechanism
        mechanism_synopsis_obj = LGDMolecularMechanismSynopsis.objects.create(
            lgd = lgd_instance,
            synopsis = synopsis_obj,
            synopsis_support = synopsis_support_obj,
            is_deleted = 0
        )

        return mechanism_synopsis_obj

    class Meta:
        model = LGDMolecularMechanismSynopsis
        fields = ['synopsis', 'synopsis_support']


class EvidenceSerializer(serializers.Serializer):
    primary_type = serializers.CharField()
    secondary_type = serializers.ListField(
        child=serializers.CharField(), allow_empty=True
)


class LGDMechanismEvidenceSerializer(serializers.ModelSerializer):
    """
        Serializer for the LGDMolecularMechanismEvidence model.
        A molecular mechanism can have multiple synopsis.
    """
    description = serializers.CharField(allow_blank=True)
    evidence = EvidenceSerializer()
    publication = serializers.CharField(source="publication.pmid")

    def create(self, validate_data):
        """
            Create LGDMolecularMechanismEvidence object
        """
        lgd_instance = self.context['lgd']
        publication_instance = self.context['publication']

        if validate_data["description"] == "":
            validate_data["description"] =  None

        evidence_data = validate_data["evidence"]
        primary_type = evidence_data["primary_type"].lower().replace(" ", "_")
        secondary_type = evidence_data["secondary_type"] # list of strings

        for evidence_value in secondary_type:
            # Get mechanism synopsis value from controlled vocabulary table for molecular mechanism
            try:
                evidence_obj = CVMolecularMechanism.objects.get(
                    value = evidence_value.lower(),
                    type = "evidence",
                    subtype = primary_type
                    
                )
            except CVMolecularMechanism.DoesNotExist:
                raise serializers.ValidationError({"message": f"Invalid mechanism evidence value '{evidence_value}'"})

            # Create new molecular mechanism
            mechanism_evidence_obj = LGDMolecularMechanismEvidence.objects.create(
                lgd = lgd_instance,
                evidence = evidence_obj,
                publication = publication_instance,
                is_deleted = 0
            )

        return mechanism_evidence_obj

    class Meta:
        model = LGDMolecularMechanismEvidence
        fields = ['description', 'evidence', 'publication']


class LGDCrossCuttingModifierSerializer(serializers.ModelSerializer):
    """
        Serializer for the LGDCrossCuttingModifier model.
        A G2P record can be linked to one or more cross cutting modifier.
    """

    term = serializers.CharField(source="ccm.value")

    def create(self, validate_data):
        """
            Add cross cutting modifier to LGD record.

            Args:
                (string) cross cutting modifier value

            Returns:
                LGDCrossCuttingModifier object

            Raises:
                Raise error if cross cutting modifier value is invalid
                Raise error if cross cutting modifier already linked to LGD record
        """

        lgd = self.context['lgd']
        term_tmp = validate_data.get("ccm")["value"]
        term = term_tmp.replace("_", " ")

        # Get cross cutting modifier from attrib
        try:
            ccm_obj = Attrib.objects.get(
                value = term,
                type__code = 'cross_cutting_modifier'
            )
        except Attrib.DoesNotExist:
            raise serializers.ValidationError({"message": f"Invalid cross cutting modifier '{term}'"})

        # Check if LGD-cross cutting modifier already exists
        try:
            lgd_ccm_obj = LGDCrossCuttingModifier.objects.get(
                ccm = ccm_obj,
                lgd = lgd
            )
        except LGDCrossCuttingModifier.DoesNotExist:
            lgd_ccm_obj = LGDCrossCuttingModifier.objects.create(
                ccm = ccm_obj,
                lgd = lgd,
                is_deleted = 0
            )
        else:
            # LGD-cross cutting modifier already exists
            # If not deleted then the entry already exists
            if lgd_ccm_obj.is_deleted == 0:
                raise serializers.ValidationError({"message": f"G2P entry {lgd.stable_id.stable_id} is already linked to cross cutting modifier '{term}'"})
            else:
                # If deleted then update it to not deleted
                lgd_ccm_obj.is_deleted = 0
                lgd_ccm_obj.save()

        return lgd_ccm_obj

    class Meta:
        model = LGDCrossCuttingModifier
        fields = ['term']


class LGDCrossCuttingModifierListSerializer(serializers.Serializer):
    """
        Serializer to accept a list of cross cutting modifiers.
        Called by: LocusGenotypeDiseaseAddCCM()
    """
    cross_cutting_modifiers = LGDCrossCuttingModifierSerializer(many=True)


class LGDVariantTypeCommentSerializer(serializers.ModelSerializer):
    """
        Serializer for the LGDVariantTypeComment model.
        Comment associated with the variant type that is linked to the G2P record.
        A comment can be public or private. Private comments can only be seen
        by curators.
    """
    comment = serializers.CharField()
    user = serializers.CharField(source="user.username")
    date = serializers.CharField()

    class Meta:
        model = LGDVariantTypeComment
        fields = ['comment', 'user', 'date']


class LGDVariantTypeSerializer(serializers.ModelSerializer):
    """
        Serializer for the LGDVariantType model.

        Types of variants reported in publications:
            missense_variant, frameshift_variant, stop_gained, etc.
        Sequence ontology terms are used to describe variant types.
    """

    term = serializers.CharField(source="variant_type_ot.term", required=False)
    accession = serializers.CharField(source="variant_type_ot.accession", required=False) # Sequence ontology term
    inherited = serializers.BooleanField(allow_null=True)
    de_novo = serializers.BooleanField(allow_null=True)
    unknown_inheritance = serializers.BooleanField(allow_null=True)
    publication = serializers.IntegerField(source="publication.pmid", allow_null=True, required=False)
    comments = LGDVariantTypeCommentSerializer(many=True, required=False)
    # Extra fields for the create() method
    secondary_type = serializers.CharField(write_only=True) # variant type term (used by curation)
    supporting_papers = serializers.ListField(write_only=True) # list of pmids (used by curation)
    nmd_escape = serializers.BooleanField(write_only=True) # flag (used by curation)
    comment = serializers.CharField(write_only=True, allow_blank=True) # single comment (used by curation)

    def create(self, validated_data):
        """
            Method to create LGDVariantType object.
            A G2P record can be associated with one or more variant types.

            Returns:
                    LGDVariantType object
        """

        user_obj = self.context['user']
        lgd = self.context['lgd']
        inherited = validated_data.get("inherited")
        de_novo = validated_data.get("de_novo")
        unknown_inheritance = validated_data.get("unknown_inheritance")
        var_type = validated_data.get("secondary_type", None) # Used by curation
        publications = validated_data.get("supporting_papers", None) # Used by curation
        comment = validated_data.get("comment", None)  # Used by curation

        # Get variant type from ontology_term
        # nmd_escape list: frameshift_variant, stop_gained, splice_region_variant?, splice_acceptor_variant,
        # splice_donor_variant
        # We save the variant types already with the NMD_escape attached to the term
        if validated_data.get("nmd_escape", None) is True:
            var_type = f"{var_type}_NMD_escaping"

        try:
            var_type_obj = OntologyTerm.objects.get(
                term = var_type,
                group_type__value = "variant_type"
            )
        except OntologyTerm.DoesNotExist:
            raise serializers.ValidationError({"message": f"Invalid variant type '{var_type}'"})

        # Variants are supposed to be linked to publications
        # But if there is no publication then create the object without a pmid
        if not publications:
            # Check if entry exists in the table
            # An unique entry is defined by: lgd, variant_type and publication
            try:
                lgd_variant_type_obj = LGDVariantType.objects.get(
                    lgd = lgd,
                    variant_type_ot = var_type_obj,
                    publication = None
                )
            except LGDVariantType.DoesNotExist:
                lgd_variant_type_obj = LGDVariantType.objects.create(
                    lgd = lgd,
                    variant_type_ot = var_type_obj,
                    inherited = inherited,
                    de_novo = de_novo,
                    unknown_inheritance = unknown_inheritance,
                    is_deleted = 0
                )
            else:
                # the entry already exists, it probably needs to be updated
                # if deleted, set to not deleted
                if(lgd_variant_type_obj.is_deleted == 1):
                    lgd_variant_type_obj.is_deleted = 0
                # update inheritance data
                if(lgd_variant_type_obj.inherited == 0 and inherited == True):
                    lgd_variant_type_obj.inherited = 1
                if(lgd_variant_type_obj.de_novo == 0 and de_novo == True):
                    lgd_variant_type_obj.de_novo = 1
                if(lgd_variant_type_obj.unknown_inheritance == 0 and unknown_inheritance == True):
                    lgd_variant_type_obj.unknown_inheritance = 1
                lgd_variant_type_obj.save()

            # The LGDPhenotypeSummary is created - next step is to create the LGDVariantTypeComment
            if comment != "":
                # Remove newlines from comment
                comment = re.sub(r"\n", " ", comment)
                try:
                    lgd_comment_obj = LGDVariantTypeComment.objects.get(
                        comment = comment,
                        lgd_variant_type = lgd_variant_type_obj,
                        is_public = 0, # variant type comments are private
                        user = user_obj,
                    )
                except LGDVariantTypeComment.DoesNotExist:
                    lgd_comment_obj = LGDVariantTypeComment.objects.create(
                        comment = comment,
                        lgd_variant_type = lgd_variant_type_obj,
                        is_public = 0, # variant type comments are private
                        is_deleted = 0,
                        user = user_obj,
                        date = get_date_now()
                    ) 
                else:
                    if(lgd_comment_obj.is_deleted == 1):
                        lgd_comment_obj.is_deleted = 0
                        lgd_comment_obj.save()

        else:
            # Variant type is linked to publication(s)
            # A single variant type can be attached to several publications - create an object for each pmid
            for publication in publications:
                try:
                    # The publication is supposed to be stored in the G2P db
                    publication_obj = Publication.objects.get(pmid=publication)

                except Publication.DoesNotExist:
                    raise serializers.ValidationError(
                        {"message": f"Invalid publication '{publication}'"}
                    )

                else:
                    # The publication is valid
                    # Check if LGDVariantType object already exists in db
                    try:
                        lgd_variant_type_obj = LGDVariantType.objects.get(
                            lgd = lgd,
                            variant_type_ot = var_type_obj,
                            publication = publication_obj
                        )
                    except LGDVariantType.DoesNotExist:
                        # Check if LGDVariantType object already exists in db without a publication
                        try:
                            lgd_variant_type_obj = LGDVariantType.objects.get(
                                lgd = lgd,
                                variant_type_ot = var_type_obj,
                                publication = None, # no publication attached to entry
                                is_deleted = 0
                            )
                        except LGDVariantType.DoesNotExist:
                            # LGDVariantType does not exist with or without publication
                            # Create LGDVariantType object with publication
                            lgd_variant_type_obj = LGDVariantType.objects.create(
                                lgd = lgd,
                                variant_type_ot = var_type_obj,
                                inherited = inherited,
                                de_novo = de_novo,
                                unknown_inheritance = unknown_inheritance,
                                publication = publication_obj,
                                is_deleted = 0
                            )
                        else:
                            # LGDVariantType already exists in the db without a publication
                            # Add publication to existing object
                            lgd_variant_type_obj.publication = publication_obj
                            if(lgd_variant_type_obj.inherited == False and inherited == True):
                                lgd_variant_type_obj.inherited = True
                            if(lgd_variant_type_obj.de_novo == False and de_novo == True):
                                lgd_variant_type_obj.de_novo = True
                            if(lgd_variant_type_obj.unknown_inheritance == False and unknown_inheritance == True):
                                lgd_variant_type_obj.unknown_inheritance = True
                            lgd_variant_type_obj.save()
                    else:
                        # the entry already exists, it probably needs to be updated
                        # if deleted, set to not deleted
                        if(lgd_variant_type_obj.is_deleted == 1):
                            lgd_variant_type_obj.is_deleted = 0
                        # update inheritance data
                        if(lgd_variant_type_obj.inherited == False and inherited == True):
                            lgd_variant_type_obj.inherited = True
                        if(lgd_variant_type_obj.de_novo == False and de_novo == True):
                            lgd_variant_type_obj.de_novo = True
                        if(lgd_variant_type_obj.unknown_inheritance == False and unknown_inheritance == True):
                            lgd_variant_type_obj.unknown_inheritance = True
                        lgd_variant_type_obj.save()

                    # The LGDPhenotypeSummary is created - next step is to create the LGDVariantTypeComment
                    if comment != "":
                        # Remove newlines from comment
                        comment = re.sub(r"\n", " ", comment)
                        try:
                            lgd_comment_obj = LGDVariantTypeComment.objects.get(
                                comment = comment,
                                lgd_variant_type = lgd_variant_type_obj,
                                is_public = 0, # variant type comments are private
                                user = user_obj,
                            )
                        except LGDVariantTypeComment.DoesNotExist:
                            lgd_comment_obj = LGDVariantTypeComment.objects.create(
                                comment = comment,
                                lgd_variant_type = lgd_variant_type_obj,
                                is_public = 0, # variant type comments are private
                                is_deleted = 0,
                                user = user_obj,
                                date = get_date_now()
                            ) 
                        else:
                            if(lgd_comment_obj.is_deleted == 1):
                                lgd_comment_obj.is_deleted = 0
                                lgd_comment_obj.save()

        return 1

    class Meta:
        model = LGDVariantType
        fields = ['term', 'accession', 'inherited', 'de_novo', 'unknown_inheritance', 
                  'publication', 'comments', 'secondary_type', 'supporting_papers', 'nmd_escape', 'comment']


class LGDVariantTypeListSerializer(serializers.Serializer):
    """
        Serializer to accept a list of variant types.
        Called by: LGDEditVariantTypes()
    """
    variant_types = LGDVariantTypeSerializer(many=True)


class LGDVariantTypeDescriptionSerializer(serializers.ModelSerializer):
    """
        The variant HGVS description is linked to:
            - LGD record (mandatory)
            - publication (mandatory)

        This serializer is called by curation and LGDAddVariantTypeDescriptions.
        In the curation data, the description is linked to one pmid (multiple pmids
        are represented multiple times attached to the same description).
        Meanwhile in LGDAddVariantTypeDescriptions the description is linked to a list of pmids.
    """

    publication = serializers.IntegerField(required=False) # Used by curation
    description = serializers.CharField() # HGVS description following HGVS standard
    # Extra fields for create() method
    publications = serializers.ListField(
        child=serializers.IntegerField(),
        write_only=True,
        required=False
    ) # Used by views.LGDAddVariantTypeDescriptions

    def create(self, validated_data):
        """
            Method to create LGDVariantTypeDescription object.
            LGDVariantTypeDescription represents the variant HGVS 
            linked to the LGD record and the publication.
            The HGVS is not directly linked to the variant type.

            Returns: 1

            Raises: Invalid publication
        """

        lgd = self.context['lgd']
        publication = validated_data.get("publication") # Used by curation
        description = validated_data.get("description")
        list_publications = validated_data.get("publications", []) # Used by views.LGDAddVariantTypeDescriptions

        # Create the list of pmids from the single publication sent by curation
        if(not list_publications and publication):
            list_publications.append(publication)

        # Insert data based on the pmids
        # The variant description is supposed to be linked to publications
        for pmid in list_publications:
            try:
                publication_obj = Publication.objects.get(pmid=pmid)
            except Publication.DoesNotExist:
                raise serializers.ValidationError(
                        {"message": f"Invalid publication '{publication}'"}
                    )

            # Check if LGDVariantTypeDescription exists
            try:
                lgd_variant_type_desc = LGDVariantTypeDescription.objects.get(
                    lgd = lgd,
                    description = description,
                    publication = publication_obj
                )
            except LGDVariantTypeDescription.DoesNotExist:
                lgd_variant_type_desc = LGDVariantTypeDescription.objects.create(
                    lgd = lgd,
                    description = description,
                    publication = publication_obj,
                    is_deleted = 0
                )
            else:
                # If LGDVariantTypeDescription exists and it is deleted
                # then set existing entry to not deleted
                if(lgd_variant_type_desc.is_deleted == 1):
                    lgd_variant_type_desc.is_deleted = 0
                    lgd_variant_type_desc.save()
        
        return 1

    class Meta:
        model = LGDVariantTypeDescription
        fields = ['publication', 'description', 'publications']


class LGDVariantTypeDescriptionListSerializer(serializers.Serializer):
    """
        Serializer to accept a list of variant type descriptions (HGVS).
        Called by: LGDAddVariantTypeDescriptions()
    """
    variant_descriptions = LGDVariantTypeDescriptionSerializer(many=True)<|MERGE_RESOLUTION|>--- conflicted
+++ resolved
@@ -1,12 +1,9 @@
 from rest_framework import serializers
 from django.db import connection, IntegrityError
 from django.db.models import Prefetch
-<<<<<<< HEAD
 from typing import Any, Optional
 from datetime import date
-=======
 from django.conf import settings
->>>>>>> fb615771
 import itertools
 import re
 
