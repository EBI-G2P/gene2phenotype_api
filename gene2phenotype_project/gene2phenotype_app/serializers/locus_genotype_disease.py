--- conflicted
+++ resolved
@@ -833,27 +833,7 @@
     synopsis = serializers.CharField(source="synopsis.value")
     synopsis_support = serializers.CharField(source="synopsis_support.value")
 
-<<<<<<< HEAD
     def create(self, validate_data):
-=======
-        for evidence in evidence_list:
-            evidence_value = evidence["evidence__value"].title()
-            # The evidence subtype is always populated
-            evidence_type = evidence["evidence__subtype"].replace("_", " ").title()
-            pmid = evidence["publication__pmid"]
-
-            if pmid not in data:
-                data[pmid] = {}
-                data[pmid][evidence_type] = [evidence_value]
-            elif evidence_type not in data[pmid]:
-                data[pmid][evidence_type] = [evidence_value]
-            else:
-                data[pmid][evidence_type].append(evidence_value)
-
-        return data
-
-    def create(self, mechanism, mechanism_synopsis, mechanism_evidence):
->>>>>>> c9fb6b60
         """
             Create LGDMolecularMechanismSynopsis object
         """
