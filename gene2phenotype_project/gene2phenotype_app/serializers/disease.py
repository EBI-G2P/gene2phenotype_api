from rest_framework import serializers
from django.db.models import Q
import re

from ..models import (Disease, DiseaseOntologyTerm, DiseaseSynonym,
                      Attrib, LocusGenotypeDisease, OntologyTerm,
                      Source, GeneDisease)

from ..utils import (clean_string, get_ontology, get_ontology_source)


class DiseaseOntologyTermSerializer(serializers.ModelSerializer):
    """
        Serializer for the DiseaseOntologyTerm model.
        Links the disease to ontology terms imported from external ontology sources.
    """

    accession = serializers.CharField(source="ontology_term.accession")
    term = serializers.CharField(source="ontology_term.term", required=False)
    description = serializers.CharField(source="ontology_term.description", allow_null=True, required=False) # the description is optional
    source = serializers.CharField(source="ontology_term.source.name", required=False) # external source (ex: OMIM)

    def create(self, validated_data):
        """
            Add new disease-ontology term.

            This method is only called if the data passes the validation.

            Args:
                validate_data: ontology_term (dict)

            Returns:
                    DiseaseOntologyTerm object
        """

        disease_obj = self.context['disease']
        ontology_accession = validated_data.get('ontology_term')['accession']
        ontology_term = validated_data.get('ontology_term')['term']
        ontology_desc = validated_data.get('ontology_term')['description']
        ontology_source = validated_data.get('ontology_term')['source']
        disease_ontology_obj = None

        # Check if ontology is in db
        # The disease ontology is saved in the db as attrib type 'disease'
        try:
            ontology_obj = OntologyTerm.objects.get(accession=ontology_accession)

        except OntologyTerm.DoesNotExist:
            source = Source.objects.get(name=ontology_source['name'])
            # Get attrib 'disease'
            attrib_disease = Attrib.objects.get(
                value = "disease",
                type__code = "ontology_term_group"
            )

            ontology_obj = OntologyTerm.objects.create(
                accession = ontology_accession,
                term = ontology_term,
                description = ontology_desc,
                source = source,
                group_type = attrib_disease
            )

        try:
            attrib = Attrib.objects.get(
                value="Data source",
                type__code = "ontology_mapping"
            )
        except Attrib.DoesNotExist:
            raise serializers.ValidationError({
                "message": f"Cannot find attrib 'Data source'"
            })

        try:
            # Check if disease-ontology is stored in G2P
            disease_ontology_obj = DiseaseOntologyTerm.objects.get(
                disease = disease_obj,
                ontology_term = ontology_obj,
                mapped_by_attrib = attrib,
            )
        except DiseaseOntologyTerm.DoesNotExist:
            # Insert disease-ontology
            disease_ontology_obj = DiseaseOntologyTerm.objects.create(
                disease = disease_obj,
                ontology_term = ontology_obj,
                mapped_by_attrib = attrib,
            )

        return disease_ontology_obj

    class Meta:
        model = DiseaseOntologyTerm
        fields = ['accession', 'term', 'description', 'source']

class DiseaseSerializer(serializers.ModelSerializer):
    """
        Serializer for the Disease model.
        This serializer returns the ontology terms associated with the disease
        and synonyms names.
    """

    name = serializers.CharField()
    ontology_terms = serializers.SerializerMethodField()
    synonyms = serializers.SerializerMethodField()

    def get_ontology_terms(self, id):
        """
            Returns the ontology terms associated with the disease.
        """
        disease_ontologies = DiseaseOntologyTerm.objects.filter(disease=id)
        return DiseaseOntologyTermSerializer(disease_ontologies, many=True).data

    def get_synonyms(self, id):
        """
            Returns disease synonyms used in other sources.
        """
        synonyms = []
        disease_synonyms = DiseaseSynonym.objects.filter(disease=id)
        for d_synonym in disease_synonyms:
            synonyms.append(d_synonym.synonym)
        return synonyms

    class Meta:
        model = Disease
        fields = ['name', 'ontology_terms', 'synonyms']

class DiseaseDetailSerializer(DiseaseSerializer):
    """
        Serializer for the Disease model - extra fields.
    """
    last_updated = serializers.SerializerMethodField()

    def get_last_updated(self, id):
        """
            Returns the date an entry linked to the disease has been updated.
        """
        disease_last_update = None

        filtered_lgd_list = LocusGenotypeDisease.objects.filter(
            disease=id,
            is_reviewed=1,
            is_deleted=0,
            date_review__isnull=False
            ).order_by('-date_review')

        if filtered_lgd_list:
            disease_last_update = filtered_lgd_list.first().date_review

        return disease_last_update.date() if disease_last_update else None

    def records_summary(self, id, user):
        """
            Returns a summary of the LGD records associated with the disease.
            If the user is non-authenticated:
                - only returns records linked to visible panels
        """
        if user.is_authenticated:
<<<<<<< HEAD
            lgd_select = lgd_list.select_related('disease', 'genotype', 'confidence', 'mechanism'
=======
            lgd_select = LocusGenotypeDisease.objects.filter(disease=id, is_deleted=0).select_related('locus', 'genotype', 'confidence', 'molecular_mechanism'
>>>>>>> c9fb6b60
                                               ).prefetch_related('lgd_panel', 'panel', 'lgd_variant_gencc_consequence', 'lgd_variant_type', 'g2pstable_id'
                                                                  ).order_by('-date_review')

        else:
<<<<<<< HEAD
            filters = (
                Q(lgdpanel__panel__is_visible=1)
            )

            lgd_select = lgd_list.filter(filters).select_related('disease', 'genotype', 'confidence', 'mechanism'
                                               ).prefetch_related('lgd_panel', 'panel', 'lgd_variant_gencc_consequence', 'lgd_variant_type', 'g2pstable_id'
                                                                  ).order_by('-date_review')
=======
            lgd_select = LocusGenotypeDisease.objects.filter(disease=id, is_deleted=0, lgdpanel__panel__is_visible=1).select_related(
                'locus', 'genotype', 'confidence', 'molecular_mechanism'
                ).prefetch_related('lgd_panel', 'panel', 'lgd_variant_gencc_consequence', 'lgd_variant_type', 'g2pstable_id'
                                    ).order_by('-date_review')
>>>>>>> c9fb6b60

        lgd_objects_list = list(lgd_select.values('locus__name',
                                                  'lgdpanel__panel__name',
                                                  'stable_id__stable_id', # to get the stable_id stableID
                                                  'genotype__value',
                                                  'confidence__value',
                                                  'lgdvariantgenccconsequence__variant_consequence__term',
                                                  'lgdvarianttype__variant_type_ot__term',
                                                  'mechanism__value'))

        aggregated_data = {}
        for lgd_obj in lgd_objects_list:
            if lgd_obj['stable_id__stable_id'] not in aggregated_data.keys():
                variant_consequences = []
                variant_types = []
                panels = []

                panels.append(lgd_obj['lgdpanel__panel__name'])
                variant_consequences.append(lgd_obj['lgdvariantgenccconsequence__variant_consequence__term'])
                if lgd_obj['lgdvarianttype__variant_type_ot__term'] is not None:
                    variant_types.append(lgd_obj['lgdvarianttype__variant_type_ot__term'])

                aggregated_data[lgd_obj['stable_id__stable_id']] = { 'locus':lgd_obj['locus__name'],
                                                          'genotype':lgd_obj['genotype__value'],
                                                          'confidence':lgd_obj['confidence__value'],
                                                          'panels':panels,
                                                          'variant_consequence':variant_consequences,
                                                          'variant_type':variant_types,
                                                          'molecular_mechanism':lgd_obj['mechanism__value'],
                                                          'stable_id':lgd_obj['stable_id__stable_id'] }

            else:
                if lgd_obj['lgdpanel__panel__name'] not in aggregated_data[lgd_obj['stable_id__stable_id']]['panels']:
                    aggregated_data[lgd_obj['stable_id__stable_id']]['panels'].append(lgd_obj['lgdpanel__panel__name'])
                if lgd_obj['lgdvariantgenccconsequence__variant_consequence__term'] not in aggregated_data[lgd_obj['stable_id__stable_id']]['variant_consequence']:
                    aggregated_data[lgd_obj['stable_id__stable_id']]['variant_consequence'].append(lgd_obj['lgdvariantgenccconsequence__variant_consequence__term'])
                if lgd_obj['lgdvarianttype__variant_type_ot__term'] not in aggregated_data[lgd_obj['stable_id__stable_id']]['variant_type'] and lgd_obj['lgdvarianttype__variant_type_ot__term'] is not None:
                    aggregated_data[lgd_obj['stable_id__stable_id']]['variant_type'].append(lgd_obj['lgdvarianttype__variant_type_ot__term'])

        return aggregated_data.values()

    class Meta:
        model = Disease
        fields = DiseaseSerializer.Meta.fields + ['last_updated']

class CreateDiseaseSerializer(serializers.ModelSerializer):
    """
        Serializer to add new disease.
    """
    ontology_terms = DiseaseOntologyTermSerializer(many=True, required=False)

    # Add synonyms

    def create(self, validated_data):
        """
            Add new disease and associated ontology terms (optional).

            This method is only called if the disease passes the validation.
            One of the constraints is the unique 'name'.

            To avoid duplicated names caused by really similar names,
            this method cleans the disease name and tries to find it in the db:
                it checks if the disease name or the synonym name is already stored in G2P.
                If so, returns existing disease.

            If applicable, it associates the ontology terms to the disease.

            Args:
                validate_data: disease data to be inserted
                               keys are 'name' (string) and 'ontology_terms' (list of dict)

            Returns:
                    disease object
        """

        disease_name = validated_data.get('name')
        ontologies_list = validated_data.get('ontology_terms')

        disease_obj = None

        # Clean disease name
        cleaned_input_disease_name = clean_string(str(disease_name))
        # Check if name already exists
        all_disease_names = Disease.objects.all()
        for disease_db in all_disease_names:
            cleaned_db_disease_name = clean_string(str(disease_db.name))
            if cleaned_db_disease_name == cleaned_input_disease_name:
                disease_obj = disease_db
        all_disease_synonyms = DiseaseSynonym.objects.all()
        for disease_synonym in all_disease_synonyms:
            cleaned_db_disease_syn = clean_string(str(disease_synonym.synonym))
            if cleaned_db_disease_syn == cleaned_input_disease_name:
                disease_obj = disease_synonym.disease

        if disease_obj is None:
            # TODO: give disease suggestions

            disease_obj = Disease.objects.create(
                name = disease_name
            )

        # Check if ontology is in db
        # The disease ontology is saved in the db as attrib type 'disease'
        for ontology in ontologies_list:
            ontology_accession = ontology['ontology_term']['accession']
            ontology_term = ontology['ontology_term']['term']
            ontology_desc = ontology['ontology_term']['description']
            disease_ontology_obj = None

            if ontology_accession is not None and ontology_term is not None:
                try:
                    ontology_obj = OntologyTerm.objects.get(accession=ontology_accession)

                except OntologyTerm.DoesNotExist:
                    # Check if ontology is from OMIM or Mondo
                    source = get_ontology_source(ontology_accession)

                    if source is None:
                        raise serializers.ValidationError({
                            "message": f"Invalid ID '{ontology_accession}' please input a valid ID from OMIM or Mondo"
                            })

                    elif source == "Mondo":
                        # Check if ontology accession is valid
                        mondo_disease = get_ontology(ontology_accession, source)
                        if mondo_disease is None:
                            raise serializers.ValidationError({"message": "Invalid Mondo ID",
                                                                   "Please check ID": ontology_accession})
                        elif mondo_disease == "query failed":
                            raise serializers.ValidationError({"message": f"Cannot query Mondo ID {ontology_accession}"})

                    # Replace '_' from mondo ID
                    ontology_accession = re.sub(r'\_', ':', ontology_accession)
                    ontology_term = re.sub(r'\_', ':', ontology_term)
                    # Insert ontology
                    if ontology_desc is None and len(mondo_disease['description']) > 0:
                        ontology_desc = mondo_disease['description'][0]

                    elif source == "OMIM":
                        omim_disease = get_ontology(ontology_accession, source)
                        # TODO: check if we can use the OMIM API in the future
                        if omim_disease == "query failed":
                            raise serializers.ValidationError({"message": f"Cannot query OMIM ID {ontology_accession}"})

                        if ontology_desc is None and omim_disease is not None and len(omim_disease['description']) > 0:
                            ontology_desc = omim_disease['description'][0]

                    source = Source.objects.get(name=source)
                    # Get attrib 'disease'
                    attrib_disease = Attrib.objects.get(
                        value = "disease",
                        type__code = "ontology_term_group"
                    )

                    ontology_obj = OntologyTerm.objects.create(
                                accession = ontology_accession,
                                term = ontology_term,
                                description = ontology_desc,
                                source = source,
                                group_type = attrib_disease
                    )

                attrib = Attrib.objects.get(
                    value="Data source",
                    type__code = "ontology_mapping"
                )

                try:
                    # Check if disease-ontology is stored in G2P
                    disease_ontology_obj = DiseaseOntologyTerm.objects.get(
                        disease = disease_obj,
                        ontology_term = ontology_obj,
                        mapped_by_attrib = attrib,
                    )
                except DiseaseOntologyTerm.DoesNotExist:
                    # Insert disease-ontology
                    disease_ontology_obj = DiseaseOntologyTerm.objects.create(
                        disease = disease_obj,
                        ontology_term = ontology_obj,
                        mapped_by_attrib = attrib,
                    )

        return disease_obj

    class Meta:
        model = Disease
        fields = ['name', 'ontology_terms']

class GeneDiseaseSerializer(serializers.ModelSerializer):
    """
        Serializer for the GeneDisease model.
        The GeneDisease model stores external gene-disease associations.
    """
    disease = serializers.CharField()
    identifier = serializers.CharField() # external identifier
    source = serializers.CharField(source="source.name")

    class Meta:
        model = GeneDisease
        fields = ['disease', 'identifier', 'source']<|MERGE_RESOLUTION|>--- conflicted
+++ resolved
@@ -155,29 +155,15 @@
                 - only returns records linked to visible panels
         """
         if user.is_authenticated:
-<<<<<<< HEAD
-            lgd_select = lgd_list.select_related('disease', 'genotype', 'confidence', 'mechanism'
-=======
-            lgd_select = LocusGenotypeDisease.objects.filter(disease=id, is_deleted=0).select_related('locus', 'genotype', 'confidence', 'molecular_mechanism'
->>>>>>> c9fb6b60
+            lgd_select = LocusGenotypeDisease.objects.filter(disease=id, is_deleted=0).select_related('locus', 'genotype', 'confidence', 'mechanism'
                                                ).prefetch_related('lgd_panel', 'panel', 'lgd_variant_gencc_consequence', 'lgd_variant_type', 'g2pstable_id'
                                                                   ).order_by('-date_review')
 
         else:
-<<<<<<< HEAD
-            filters = (
-                Q(lgdpanel__panel__is_visible=1)
-            )
-
-            lgd_select = lgd_list.filter(filters).select_related('disease', 'genotype', 'confidence', 'mechanism'
-                                               ).prefetch_related('lgd_panel', 'panel', 'lgd_variant_gencc_consequence', 'lgd_variant_type', 'g2pstable_id'
-                                                                  ).order_by('-date_review')
-=======
             lgd_select = LocusGenotypeDisease.objects.filter(disease=id, is_deleted=0, lgdpanel__panel__is_visible=1).select_related(
-                'locus', 'genotype', 'confidence', 'molecular_mechanism'
+                'locus', 'genotype', 'confidence', 'mechanism'
                 ).prefetch_related('lgd_panel', 'panel', 'lgd_variant_gencc_consequence', 'lgd_variant_type', 'g2pstable_id'
                                     ).order_by('-date_review')
->>>>>>> c9fb6b60
 
         lgd_objects_list = list(lgd_select.values('locus__name',
                                                   'lgdpanel__panel__name',
