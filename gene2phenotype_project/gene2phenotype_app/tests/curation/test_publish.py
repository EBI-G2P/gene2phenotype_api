from django.test import TestCase
from django.urls import reverse
from django.conf import settings
from rest_framework_simplejwt.tokens import RefreshToken
from gene2phenotype_app.models import (
    User,
    LocusGenotypeDisease,
    LGDPublication,
    LGDPublicationComment,
)


class LGDAddCurationEndpoint(TestCase):
    """
    Test endpoint to publish a record
    """

    fixtures = [
        "gene2phenotype_app/fixtures/g2p_stable_id.json",
        "gene2phenotype_app/fixtures/user_panels.json",
        "gene2phenotype_app/fixtures/curation_data.json",
        "gene2phenotype_app/fixtures/sequence.json",
        "gene2phenotype_app/fixtures/locus.json",
        "gene2phenotype_app/fixtures/source.json",
        "gene2phenotype_app/fixtures/attribs.json",
        "gene2phenotype_app/fixtures/cv_molecular_mechanism.json",
        "gene2phenotype_app/fixtures/ontology_term.json",
        "gene2phenotype_app/fixtures/locus_genotype_disease.json",
        "gene2phenotype_app/fixtures/disease.json",
    ]

    def setUp(self):
        self.url_add_curation = reverse("add_curation_data")

    def test_publish_incorrect_genotype(self):
        """
        Test the curation endpoint when the genotype is incorrect for the gene.
        First, call the endpoint to add the curation data - it is possible to save the data
        even when the genotype is incorrect.
        And finally try to publish the data - it is not possible to publish the data.
        """
        # Define the input data structure
        data_to_add = {
            "json_data": {
                "allelic_requirement": "biallelic_autosomal",
                "confidence": "disputed",
                "cross_cutting_modifier": ["potential secondary finding"],
                "disease": {
                    "cross_references": [
                        {
                            "disease_name": "46,xx sex reversal",
                            "identifier": "MONDO:0100250",
                            "original_disease_name": "46,xx sex reversal",
                            "source": "Mondo",
                        }
                    ],
                    "disease_name": "SRY-related 46,xx sex reversal",
                },
                "locus": "SRY",
                "mechanism_evidence": [
                    {
                        "description": "test comment",
                        "evidence_types": [
                            {
                                "primary_type": "Rescue",
                                "secondary_type": ["Patient Cells"],
                            }
                        ],
                        "pmid": "1",
                    }
                ],
                "mechanism_synopsis": [
                    {"name": "destabilising LOF", "support": "inferred"}
                ],
                "molecular_mechanism": {
                    "name": "loss of function",
                    "support": "evidence",
                },
                "panels": ["Developmental disorders"],
                "phenotypes": [],
                "private_comment": "test comment",
                "public_comment": "test comment public",
                "publications": [
                    {
                        "affectedIndividuals": 1,
                        "ancestries": "test",
                        "authors": "Makar AB, McMartin KE, Palese M, Tephly TR.",
                        "comment": "test comment",
                        "consanguineous": "no",
                        "families": 1,
                        "pmid": "1",
                        "source": "G2P",
                        "title": "Formate assay in body fluids: application in methanol poisoning.",
                        "year": 1975,
                    }
                ],
                "session_name": "test genotype",
                "variant_consequences": [
                    {
                        "support": "inferred",
                        "variant_consequence": "decreased_gene_product_level",
                    }
                ],
                "variant_descriptions": [
                    {"description": "test description", "publication": "1"}
                ],
                "variant_types": [
                    {
                        "comment": "test comment",
                        "de_novo": True,
                        "inherited": True,
                        "nmd_escape": False,
                        "primary_type": "protein_changing",
                        "secondary_type": "missense_variant",
                        "supporting_papers": ["1"],
                        "unknown_inheritance": False,
                    }
                ],
            }
        }

        # Login
        user = User.objects.get(email="user5@test.ac.uk")
        refresh = RefreshToken.for_user(user)
        access_token = str(refresh.access_token)

        # Authenticate by setting cookie on the test client
        self.client.cookies[settings.SIMPLE_JWT["AUTH_COOKIE"]] = access_token

        response = self.client.post(
            self.url_add_curation, data_to_add, content_type="application/json"
        )
        self.assertEqual(response.status_code, 200)

        response_data = response.json()
        self.assertEqual(
            response_data["message"],
            "Data saved successfully for session name 'test genotype'",
        )

        # Prepare the URL to publish the record
        url_publish = reverse(
            "publish_record", kwargs={"stable_id": response_data["result"]}
        )

        # Call the endpoint to publish
        response_publish = self.client.post(
            url_publish, content_type="application/json"
        )
        self.assertEqual(response_publish.status_code, 400)

        response_data_publish = response_publish.json()
        self.assertEqual(
            response_data_publish["error"],
            "Invalid genotype 'biallelic_autosomal' for locus 'SRY'",
        )

    def test_publish_insufficient_publications(self):
        """
        Test the curation endpoint when the number of publications
        is not enough for the confidence value.
        """
        # Define the input data structure
        data_to_add = {
            "json_data": {
                "allelic_requirement": "monoallelic_Y_hemizygous",
                "confidence": "definitive",
                "cross_cutting_modifier": ["potential secondary finding"],
                "disease": {
                    "cross_references": [
                        {
                            "disease_name": "46,xx sex reversal",
                            "identifier": "MONDO:0100250",
                            "original_disease_name": "46,xx sex reversal",
                            "source": "Mondo",
                        }
                    ],
                    "disease_name": "SRY-related 46,xx sex reversal",
                },
                "locus": "SRY",
                "mechanism_evidence": [
                    {
                        "description": "test comment",
                        "evidence_types": [
                            {
                                "primary_type": "Rescue",
                                "secondary_type": ["Patient Cells"],
                            }
                        ],
                        "pmid": "1",
                    }
                ],
                "mechanism_synopsis": [
                    {"name": "destabilising LOF", "support": "inferred"}
                ],
                "molecular_mechanism": {
                    "name": "loss of function",
                    "support": "evidence",
                },
                "panels": ["Developmental disorders"],
                "phenotypes": [],
                "private_comment": "test comment",
                "public_comment": "test comment public",
                "publications": [
                    {
                        "affectedIndividuals": 1,
                        "ancestries": "test",
                        "authors": "Makar AB, McMartin KE, Palese M, Tephly TR.",
                        "comment": "test comment",
                        "consanguineous": "no",
                        "families": 1,
                        "pmid": "1",
                        "source": "G2P",
                        "title": "Formate assay in body fluids: application in methanol poisoning.",
                        "year": 1975,
                    }
                ],
                "session_name": "Test A",
                "variant_consequences": [
                    {
                        "support": "inferred",
                        "variant_consequence": "altered_gene_product_level",
                    }
                ],
                "variant_descriptions": [
                    {"description": "test description", "publication": "1"}
                ],
                "variant_types": [
                    {
                        "comment": "test comment",
                        "de_novo": True,
                        "inherited": True,
                        "nmd_escape": False,
                        "primary_type": "protein_changing",
                        "secondary_type": "missense_variant",
                        "supporting_papers": ["1"],
                        "unknown_inheritance": False,
                    }
                ],
            }
        }

        # Login
        user = User.objects.get(email="user5@test.ac.uk")
        refresh = RefreshToken.for_user(user)
        access_token = str(refresh.access_token)

        # Authenticate by setting cookie on the test client
        self.client.cookies[settings.SIMPLE_JWT["AUTH_COOKIE"]] = access_token

        # Save the curation draft
        response = self.client.post(
            self.url_add_curation, data_to_add, content_type="application/json"
        )
        self.assertEqual(response.status_code, 200)

        response_data = response.json()
        self.assertEqual(
            response_data["message"],
            "Data saved successfully for session name 'Test A'",
        )

        # Prepare the URL to publish the record
        url_publish = reverse(
            "publish_record", kwargs={"stable_id": response_data["result"]}
        )

        # Call the endpoint to publish
        response_publish = self.client.post(
            url_publish, content_type="application/json"
        )
        self.assertEqual(response_publish.status_code, 400)

        response_data_publish = response_publish.json()
        self.assertEqual(
            response_data_publish["error"],
            "Confidence 'definitive' requires more than one publication as evidence",
        )

    def test_publish_success(self):
        """
        Test successful call to publish a record
        """
        # Define the input data structure
        data_to_add = {
            "json_data": {
                "allelic_requirement": "monoallelic_Y_hemizygous",
                "confidence": "limited",
                "cross_cutting_modifier": ["potential secondary finding"],
                "disease": {
                    "cross_references": [
                        {
                            "disease_name": "46,xx sex reversal",
                            "identifier": "MONDO:0100250",
                            "original_disease_name": "46,xx sex reversal",
                            "source": "Mondo",
                        }
                    ],
                    "disease_name": "SRY-related 46,xx sex reversal",
                },
                "locus": "SRY",
                "mechanism_evidence": [
                    {
                        "description": "test comment",
                        "evidence_types": [
                            {
                                "primary_type": "Rescue",
                                "secondary_type": ["Patient Cells"],
                            }
                        ],
                        "pmid": "1",
                    }
                ],
                "mechanism_synopsis": [
                    {"name": "destabilising LOF", "support": "inferred"}
                ],
                "molecular_mechanism": {
                    "name": "loss of function",
                    "support": "evidence",
                },
                "panels": ["Developmental disorders"],
                "phenotypes": [],
                "private_comment": "test comment",
                "public_comment": "test comment public",
                "publications": [
                    {
                        "affectedIndividuals": 1,
                        "ancestries": "test",
                        "authors": "Makar AB, McMartin KE, Palese M, Tephly TR.",
                        "comment": "test comment",
                        "consanguineous": "no",
                        "families": 1,
                        "pmid": "1",
                        "source": "G2P",
                        "title": "Formate assay in body fluids: application in methanol poisoning.",
                        "year": 1975,
                    }
                ],
                "session_name": "Test B",
                "variant_consequences": [
                    {
                        "support": "inferred",
                        "variant_consequence": "decreased_gene_product_level",
                    }
                ],
                "variant_descriptions": [
                    {"description": "test description", "publication": "1"}
                ],
                "variant_types": [
                    {
                        "comment": "test comment",
                        "de_novo": True,
                        "inherited": True,
                        "nmd_escape": False,
                        "primary_type": "protein_changing",
                        "secondary_type": "missense_variant",
                        "supporting_papers": ["1"],
                        "unknown_inheritance": False,
                    }
                ],
            }
        }

        # Login
        user = User.objects.get(email="user5@test.ac.uk")
        refresh = RefreshToken.for_user(user)
        access_token = str(refresh.access_token)

        # Authenticate by setting cookie on the test client
        self.client.cookies[settings.SIMPLE_JWT["AUTH_COOKIE"]] = access_token

        # Save the curation draft
        response = self.client.post(
            self.url_add_curation, data_to_add, content_type="application/json"
        )
        self.assertEqual(response.status_code, 200)

        response_data = response.json()
        self.assertEqual(
            response_data["message"],
            "Data saved successfully for session name 'Test B'",
        )

        # Prepare the URL to publish the record
        url_publish = reverse(
            "publish_record", kwargs={"stable_id": response_data["result"]}
        )

        # Call the endpoint to publish
        response_publish = self.client.post(
            url_publish, content_type="application/json"
        )
        self.assertEqual(response_publish.status_code, 201)

        response_data_publish = response_publish.json()
        self.assertEqual(
            response_data_publish["message"],
<<<<<<< HEAD
            "Record 'G2P00007' published successfully",
        )

        # Check inserted data
        lgd_obj = LocusGenotypeDisease.objects.get(
            locus__name="SRY",
            disease__name="SRY-related 46,xx sex reversal",
            genotype__value="monoallelic_Y_hemizygous",
            is_deleted=0,
        )

        lgd_publications = LGDPublication.objects.filter(lgd=lgd_obj, is_deleted=0)
        self.assertEqual(len(lgd_publications), 1)

        lgd_publication_comments = LGDPublicationComment.objects.filter(
            lgd_publication=lgd_publications[0], is_deleted=0
        )
        self.assertEqual(len(lgd_publication_comments), 1)
=======
            "Record 'G2P00008' published successfully",
        )
>>>>>>> dd119270
<|MERGE_RESOLUTION|>--- conflicted
+++ resolved
@@ -395,8 +395,7 @@
         response_data_publish = response_publish.json()
         self.assertEqual(
             response_data_publish["message"],
-<<<<<<< HEAD
-            "Record 'G2P00007' published successfully",
+            "Record 'G2P00008' published successfully",
         )
 
         # Check inserted data
@@ -413,8 +412,4 @@
         lgd_publication_comments = LGDPublicationComment.objects.filter(
             lgd_publication=lgd_publications[0], is_deleted=0
         )
-        self.assertEqual(len(lgd_publication_comments), 1)
-=======
-            "Record 'G2P00008' published successfully",
-        )
->>>>>>> dd119270
+        self.assertEqual(len(lgd_publication_comments), 1)