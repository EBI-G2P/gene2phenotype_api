from rest_framework import generics, status, permissions
from django.http import Http404
from rest_framework.response import Response
from django.db.models import Q
from rest_framework.pagination import PageNumberPagination
from django.shortcuts import get_object_or_404


from gene2phenotype_app.serializers import (UserSerializer,
                                            PanelDetailSerializer,
                                            AttribTypeSerializer,
                                            AttribSerializer,
                                            LocusGenotypeDiseaseSerializer,
                                            LocusGeneSerializer,
                                            CreateDiseaseSerializer, GeneDiseaseSerializer,
                                            DiseaseDetailSerializer, PublicationSerializer,
                                            PhenotypeSerializer, LGDPanelSerializer,
                                            CurationDataSerializer)

from gene2phenotype_app.models import (Panel, User, AttribType, Attrib,
                                       LocusGenotypeDisease, Locus, OntologyTerm,
                                       DiseaseOntology, Disease, LGDPanel,
                                       LocusAttrib, GeneDisease, G2PStableID,
<<<<<<< HEAD
                                       Publication)

from .utils import get_publication, get_authors
=======
                                       CurationData)
>>>>>>> 23d51155


class BaseView(generics.ListAPIView):
    def handle_no_permission(self, name_type, name):
        if name is None:
            raise Http404(f"{name_type}")
        else:
            raise Http404(f"No matching {name_type} found for: {name}")

    def handle_exception(self, exc):
        if isinstance(exc, Http404):
            return Response({"message": str(exc)}, status=status.HTTP_404_NOT_FOUND)

        return super().handle_exception(exc)

class PanelList(generics.ListAPIView):
    queryset = Panel.objects.all()
    serializer_class = PanelDetailSerializer

    def list(self, request, *args, **kwargs):
        user = self.request.user
        queryset = self.get_queryset()
        serializer = PanelDetailSerializer()
        panel_list = []

        for panel in queryset:
            panel_info = {}
            if panel.is_visible == 1 or (user.is_authenticated and panel.is_visible == 0):
                stats = serializer.calculate_stats(panel)
                panel_info['name'] = panel.name
                panel_info['description'] = panel.description
                panel_info['stats'] = stats
                panel_list.append(panel_info)

        return Response({'results':panel_list, 'count':len(panel_list)})

class PanelDetail(BaseView):
    def get(self, request, name, *args, **kwargs):
        user = self.request.user
        queryset = Panel.objects.filter(name=name)

        flag = 0
        for panel in queryset:
            if panel.is_visible == 1 or (user.is_authenticated and panel.is_visible == 0):
                flag = 1

        if flag == 1:
            serializer = PanelDetailSerializer()
            curators = serializer.get_curators(queryset.first())
            last_update = serializer.get_last_updated(queryset.first())
            stats = serializer.calculate_stats(queryset.first())
            response_data = {
                'name': queryset.first().name,
                'description': queryset.first().description,
                'curators': curators,
                'last_updated': last_update,
                'stats': stats,
            }
            return Response(response_data)

        else:
            self.handle_no_permission('Panel', name)

class PanelRecordsSummary(BaseView):
    def get(self, request, name, *args, **kwargs):
        user = self.request.user
        queryset = Panel.objects.filter(name=name)

        flag = 0
        for panel in queryset:
            if panel.is_visible == 1 or (user.is_authenticated and panel.is_visible == 0):
                flag = 1

        if flag == 1:
            serializer = PanelDetailSerializer()
            summary = serializer.records_summary(queryset.first())
            response_data = {
                'panel_name': queryset.first().name,
                'records_summary': summary,
            }
            return Response(response_data)

        else:
            self.handle_no_permission('Panel', name)

class LocusGene(BaseView):
    lookup_field = 'name'
    serializer_class = LocusGeneSerializer

    def get_queryset(self):
        name = self.kwargs['name']
        attrib_type = AttribType.objects.filter(code='locus_type')
        attrib = Attrib.objects.filter(type=attrib_type.first().id, value='gene')
        queryset = Locus.objects.filter(name=name, type=attrib.first().id)

        if not queryset.exists():
            # Try to find gene in locus_attrib (gene synonyms)
            attrib_type = AttribType.objects.filter(code='gene_synonym')
            queryset = LocusAttrib.objects.filter(value=name, attrib_type=attrib_type.first().id, is_deleted=0)

            if not queryset.exists():
                self.handle_no_permission('Gene', name)

            queryset = Locus.objects.filter(id=queryset.first().locus.id)

        return queryset

    def list(self, request, *args, **kwargs):
        queryset = self.get_queryset().first()
        serializer = LocusGeneSerializer(queryset)
        return Response(serializer.data)

class LocusGeneSummary(BaseView):
    serializer_class = LocusGeneSerializer

    def get(self, request, name, *args, **kwargs):
        attrib_type = AttribType.objects.filter(code='locus_type')
        attrib = Attrib.objects.filter(type=attrib_type.first().id, value='gene')
        queryset = Locus.objects.filter(name=name, type=attrib.first().id)

        if not queryset.exists():
            # Try to find gene in locus_attrib (gene synonyms)
            attrib_type = AttribType.objects.filter(code='gene_synonym')
            queryset = LocusAttrib.objects.filter(value=name, attrib_type=attrib_type.first().id, is_deleted=0)

            if not queryset.exists():
                self.handle_no_permission('Gene', name)

            queryset = Locus.objects.filter(id=queryset.first().locus.id)

        serializer = LocusGeneSerializer
        summmary = serializer.records_summary(queryset.first(), self.request.user)
        response_data = {
            'gene_symbol': queryset.first().name,
            'records_summary': summmary,
        }

        return Response(response_data)

class GeneFunction(BaseView):
    serializer_class = LocusGeneSerializer

    def get(self, request, name, *args, **kwargs):
        attrib_type = AttribType.objects.filter(code='locus_type')
        attrib = Attrib.objects.filter(type=attrib_type.first().id, value='gene')
        queryset = Locus.objects.filter(name=name, type=attrib.first().id)

        if not queryset.exists():
            # Try to find gene in locus_attrib (gene synonyms)
            attrib_type = AttribType.objects.filter(code='gene_synonym')
            queryset = LocusAttrib.objects.filter(value=name, attrib_type=attrib_type.first().id, is_deleted=0)

            if not queryset.exists():
                self.handle_no_permission('Gene', name)

            queryset = Locus.objects.filter(id=queryset.first().locus.id)

        serializer = LocusGeneSerializer
        summmary = serializer.function(queryset.first())
        response_data = {
            'gene_symbol': queryset.first().name,
            'function': summmary,
        }

        return Response(response_data)

class GeneDiseaseView(BaseView):
    serializer_class = GeneDiseaseSerializer

    def get_queryset(self):
        name = self.kwargs['name']
        gene_obj = Locus.objects.filter(name=name)
        queryset = GeneDisease.objects.filter(gene=gene_obj.first())

        if not queryset.exists():
            # Try to find gene in locus_attrib (gene synonyms)
            attrib_type = AttribType.objects.filter(code='gene_synonym')
            queryset = LocusAttrib.objects.filter(value=name, attrib_type=attrib_type.first().id, is_deleted=0)

            if not queryset.exists():
                self.handle_no_permission('Gene', name)

            gene_obj = Locus.objects.filter(id=queryset.first().locus.id)
            queryset = GeneDisease.objects.filter(gene=gene_obj.first())

            if not queryset.exists():
                self.handle_no_permission('Gene-Disease association', name)

        return queryset

class DiseaseDetail(BaseView):
    serializer_class = DiseaseDetailSerializer

    def get_queryset(self):
        id = self.kwargs['id']

        # Fetch disease by MONDO ID
        if id.startswith('MONDO'):
            ontology_term = OntologyTerm.objects.filter(accession=id)

            if not ontology_term.exists():
                self.handle_no_permission('Disease', id)

            disease_ontology = DiseaseOntology.objects.filter(ontology_term_id=ontology_term.first().id)

            if not disease_ontology.exists():
                self.handle_no_permission('Disease', id)

            queryset = Disease.objects.filter(id=disease_ontology.first().disease_id)

        else:
            # Fetch disease by name or by synonym
            queryset = Disease.objects.filter(name=id) | Disease.objects.filter(Q(diseasesynonym__synonym=id))

        if not queryset.exists():
            self.handle_no_permission('Disease', id)

        return queryset

    def list(self, request, *args, **kwargs):
        disease_obj = self.get_queryset().first()
        serializer = DiseaseDetailSerializer(disease_obj)
        return Response(serializer.data)

class DiseaseSummary(DiseaseDetail):
    def list(self, request, *args, **kwargs):
        disease = kwargs.get('id')
        disease_obj = self.get_queryset().first()
        serializer = DiseaseDetailSerializer(disease_obj)
        summmary = serializer.records_summary(disease_obj.id, self.request.user)
        response_data = {
            'disease': disease,
            'records_summary': summmary,
        }

        return Response(response_data)

"""
    Get publication info by PMID.
    If PMID is found in G2P then return details from G2P.
    If PMID not found in G2P then returns info from EuropePMC.

    Input the PMID (example: 3897232)
    
    Return:
            - pmid
            - title
            - authors
            - year
            If not found return Http404
"""
class PublicationDetail(BaseView):
    def get(self, request, pmid, *args, **kwargs):
        queryset = Publication.objects.filter(pmid=pmid)
        response_data = {}

        if not queryset.exists():
            # Query EuropePMC
            response = get_publication(pmid)
            if response['hitCount'] == 0:
                self.handle_no_permission('Publication', f'PMID:{pmid}')
            else:
                authors = get_authors(response)
                year = None
                publication_info = response['result']
                title = publication_info['title']
                if 'pubYear' in publication_info:
                    year = publication_info['pubYear']

                response_data = {
                'pmid': pmid,
                'title': title,
                'authors': authors,
                'year': year
            }

        else:
            response_data = {
                'pmid': pmid,
                'title': queryset.first().title,
                'authors': queryset.first().authors,
                'year': queryset.first().year
            }

        return Response(response_data)

class UserList(generics.ListAPIView):
    serializer_class = UserSerializer

    def get_serializer_context(self):
        context = super().get_serializer_context()
        context.update({'user_login':self.request.user})
        return context

    def get_queryset(self):
        user = self.request.user
        if user and user.is_authenticated:
            queryset = User.objects.filter(is_active=1)
        else:
            queryset = User.objects.filter(is_active=1, is_staff=0)

        return queryset

    def list(self, request, *args, **kwargs):
        queryset = self.get_queryset()
        serializer = UserSerializer(queryset, many=True, context={'user': self.request.user})

        return Response({'results': serializer.data, 'count':len(serializer.data)})

class AttribTypeList(generics.ListAPIView):
    queryset = AttribType.objects.all()
    serializer_class = AttribTypeSerializer

    def list(self, request, *args, **kwargs):
        queryset = self.get_queryset()
        code_list = [attrib.code for attrib in queryset]
        return Response({'results':code_list, 'count':len(code_list)})

class AttribList(generics.ListAPIView):
    lookup_field = 'type'
    serializer_class = AttribSerializer

    def get_queryset(self):
        code = self.kwargs['code']
        return Attrib.objects.filter(type=AttribType.objects.get(code=code))
    
    def list(self, request, *args, **kwargs):
        queryset = self.get_queryset()
        code_list = [attrib.value for attrib in queryset]
        return Response({'results':code_list, 'count':len(code_list)})

class LocusGenotypeDiseaseDetail(BaseView):
    serializer_class = LocusGenotypeDiseaseSerializer

    def get_queryset(self):
        stable_id = self.kwargs['stable_id']
        user = self.request.user

        g2p_stable_id = get_object_or_404(G2PStableID, stable_id=stable_id)

        if user.is_authenticated:
            queryset = LocusGenotypeDisease.objects.filter(stable_id=g2p_stable_id, is_deleted=0)
        else:
            queryset = LocusGenotypeDisease.objects.filter(stable_id=g2p_stable_id, is_reviewed=1, is_deleted=0, lgdpanel__panel__is_visible=1).distinct()

        if not queryset.exists():
            self.handle_no_permission('Entry', stable_id)
        else:
            return queryset

    def list(self, request, *args, **kwargs):
        queryset = self.get_queryset().first()
        serializer = LocusGenotypeDiseaseSerializer(queryset)
        return Response(serializer.data)


"""
    Search G2P entries by three types: gene, disease or phenotype
    If no search type is specified then performs a generic search.
    The search can be specific to one panel if using parameter 'panel'
"""
class SearchView(BaseView):
    serializer_class = LocusGenotypeDiseaseSerializer
    pagination_class = PageNumberPagination

    def get_queryset(self):
        user = self.request.user
        search_type = self.request.query_params.get('type', None)
        search_query = self.request.query_params.get('query', None)
        search_panel = self.request.query_params.get('panel', None)

        if not search_query:
            return LocusGenotypeDisease.objects.none()

        base_locus = Q(locus__name=search_query, is_deleted=0)
        base_locus_2 = Q(locus__locusidentifier__isnull=False, locus__locusidentifier__identifier=search_query)
        base_locus_3 = Q(locus__locusattrib__isnull=False, locus__locusattrib__value=search_query, locus__locusattrib__is_deleted=0)
        base_disease = Q(disease__name__icontains=search_query, is_deleted=0)
        base_disease_2 = Q(disease__diseasesynonym__synonym__icontains=search_query, is_deleted=0)
        base_disease_3 = Q(disease__diseaseontology__ontology_term__accession=search_query, is_deleted=0)
        base_phenotype = Q(lgdphenotype__phenotype__term__icontains=search_query, lgdphenotype__isnull=False, is_deleted=0)
        base_phenotype_2 = Q(lgdphenotype__phenotype__accession=search_query, lgdphenotype__isnull=False, is_deleted=0)

        queryset = LocusGenotypeDisease.objects.none()

        # Generic search
        if not search_type:
            if search_panel:
                queryset = LocusGenotypeDisease.objects.filter(
                    base_locus & Q(lgdpanel__panel__name=search_panel) |
                    base_locus_2 & Q(lgdpanel__panel__name=search_panel) |
                    base_locus_3 & Q(lgdpanel__panel__name=search_panel) |
                    base_disease & Q(lgdpanel__panel__name=search_panel) |
                    base_disease_2 & Q(lgdpanel__panel__name=search_panel) |
                    base_disease_3 & Q(lgdpanel__panel__name=search_panel) |
                    base_phenotype & Q(lgdpanel__panel__name=search_panel) |
                    base_phenotype_2 & Q(lgdpanel__panel__name=search_panel)
                ).order_by('locus__name', 'stable_id__stable_id').distinct()
            else:
                queryset = LocusGenotypeDisease.objects.filter(
                    base_locus |
                    base_locus_2 |
                    base_locus_3 |
                    base_disease |
                    base_disease_2 |
                    base_disease_3 |
                    base_phenotype |
                    base_phenotype_2
                ).order_by('locus__name', 'stable_id__stable_id').distinct()

            if not queryset.exists():
                self.handle_no_permission('results', search_query)

        elif search_type == 'gene':
            if search_panel:
                queryset = LocusGenotypeDisease.objects.filter(
                    base_locus & Q(lgdpanel__panel__name=search_panel) |
                    base_locus_2 & Q(lgdpanel__panel__name=search_panel) |
                    base_locus_3 & Q(lgdpanel__panel__name=search_panel)
                ).order_by('locus__name', 'stable_id__stable_id').distinct()
            else:
                queryset = LocusGenotypeDisease.objects.filter(
                    base_locus |
                    base_locus_2 |
                    base_locus_3
                ).order_by('locus__name', 'stable_id__stable_id').distinct()

            if not queryset.exists():
                self.handle_no_permission('Gene', search_query)

        elif search_type == 'disease':
            if search_panel:
                queryset = LocusGenotypeDisease.objects.filter(
                    base_disease & Q(lgdpanel__panel__name=search_panel) |
                    base_disease_2 & Q(lgdpanel__panel__name=search_panel) |
                    base_disease_3 & Q(lgdpanel__panel__name=search_panel)
                ).order_by('locus__name', 'stable_id__stable_id').distinct()
            else:
                queryset = LocusGenotypeDisease.objects.filter(
                    base_disease |
                    base_disease_2 |
                    base_disease_3
                ).order_by('locus__name', 'stable_id__stable_id').distinct()

            if not queryset.exists():
                self.handle_no_permission('Disease', search_query)

        elif search_type == 'phenotype':
            if search_panel:
                queryset = LocusGenotypeDisease.objects.filter(
                    base_phenotype & Q(lgdpanel__panel__name=search_panel) |
                    base_phenotype_2 & Q(lgdpanel__panel__name=search_panel)
                ).order_by('locus__name', 'stable_id__stable_id').distinct()
            else:
                queryset = LocusGenotypeDisease.objects.filter(
                    base_phenotype |
                    base_phenotype_2
                ).order_by('locus__name', 'stable_id__stable_id').distinct()

            if not queryset.exists():
                self.handle_no_permission('Phenotype', search_query)

        else:
            self.handle_no_permission('Search type is not valid', None)

        if queryset.exists():
            for lgd in queryset:
                # If the user is not logged in, only show visible panels
                if user.is_authenticated == False:
                    lgdpanel_select = LGDPanel.objects.filter(lgd=lgd, panel__is_visible=1, is_deleted=0)
                    if lgdpanel_select.exists() == False:
                        queryset = queryset.exclude(id=lgd.id)
                else:
                    lgdpanel_select = LGDPanel.objects.filter(lgd=lgd, is_deleted=0)
                lgd_panels = []
                for lp in lgdpanel_select:
                    lgd_panels.append(lp.panel.name)
                lgd.panels = lgd_panels

        return queryset

    def list(self, request, *args, **kwargs):
        queryset = self.get_queryset()
        list_output = []

        for lgd in queryset:
            data = { 'id':lgd.stable_id.stable_id,
                     'gene':lgd.locus.name,
                     'genotype':lgd.genotype.value,
                     'disease':lgd.disease.name,
                     'panel':lgd.panels
                   }
            list_output.append(data)
        paginated_output = self.paginate_queryset(list_output)

        if paginated_output is not None:
            return self.get_paginated_response(paginated_output)

        return Response({"results": list_output, "count": len(list_output)})


### Add data
class BaseAdd(generics.CreateAPIView):
    http_method_names = ['post', 'head']

    def create(self, request, *args, **kwargs):
        serializer = self.get_serializer(data=request.data)
        serializer.is_valid(raise_exception=True)
        instance = self.perform_create(serializer)
        headers = self.get_success_headers(serializer.data)
        return Response(serializer.data, status=status.HTTP_201_CREATED, headers=headers)

"""
    Add new disease.
    The create method is in the CreateDiseaseSerializer.
"""
class AddDisease(BaseAdd):
    serializer_class = CreateDiseaseSerializer
    permission_classes = [permissions.IsAuthenticatedOrReadOnly]

"""
    Add new publication.
    The create method is in the PublicationSerializer.
"""
class AddPublication(BaseAdd):
    serializer_class = PublicationSerializer
    permission_classes = [permissions.IsAuthenticatedOrReadOnly]

"""
    Add new phenotype.
    The create method is in the PhenotypeSerializer.
"""
class AddPhenotype(BaseAdd):
    serializer_class = PhenotypeSerializer
    permission_classes = [permissions.IsAuthenticatedOrReadOnly]

"""
    Add panel to an existing G2P record (LGD).
    A single record can be linked to more than one panel.
"""
class LocusGenotypeDiseaseAddPanel(BaseAdd):
    serializer_class = LGDPanelSerializer
    permission_classes = [permissions.IsAuthenticatedOrReadOnly]

    def post(self, request, stable_id):
        user = self.request.user

        if not user.is_authenticated:
            return Response({"message": "Permission denied"}, status=status.HTTP_403_FORBIDDEN)

        # Check if user can update panel
        user_obj = get_object_or_404(User, email=user)
        serializer = UserSerializer(user_obj, context={'user' : user})
        user_panel_list_lower = [panel.lower() for panel in serializer.get_panels(user_obj)]
        panel_name_input = request.data.get('name', None)

        if panel_name_input is None:
            return Response({"message": f"Please enter a panel name"}, status=status.HTTP_400_BAD_REQUEST)

        if panel_name_input.lower() not in user_panel_list_lower:
            return Response({"message": f"No permission to update panel {panel_name_input}"}, status=status.HTTP_403_FORBIDDEN)

        g2p_stable_id = get_object_or_404(G2PStableID, stable_id=stable_id) #using the g2p stable id information to get the lgd 
        lgd = get_object_or_404(LocusGenotypeDisease, stable_id=g2p_stable_id, is_deleted=0)
        serializer_class = LGDPanelSerializer(data=request.data, context={'lgd': lgd, 'include_details' : True})

        if serializer_class.is_valid():
            serializer_class.save()
            response = Response({'message': 'Panel added to the G2P entry successfully.'}, status=status.HTTP_200_OK)
        else:
            response = Response({"message": "Error adding a panel"}, status=status.HTTP_500_INTERNAL_SERVER_ERROR)

        return response


"""
    Add a new curation entry.
    It is only available for authenticated users.
"""
class AddCurationData(BaseAdd):
    serializer_class = CurationDataSerializer
    permission_classes = [permissions.IsAuthenticated]

    def post(self, request):
        user = self.request.user

        if not user.is_authenticated:
            return Response({"message": "Permission denied"}, status=status.HTTP_403_FORBIDDEN)

        serializer_class = CurationDataSerializer(data=request.data, context={"user": user})
        if serializer_class.is_valid():

            # TODO: validate data here
            # - does JSON have the correct format?
            # - are the values valid?
            # - user has permission to edit the panel (if panel available yet)?
            # if session_name is defined - is it already being used

            serializer_class.save()
            response = Response({"message": f"Data saved successfully"}, status=status.HTTP_200_OK)
        else:
            error_message = serializer_class.errors.get('locus', 'Problem saving the data')
            response = Response({"message": error_message}, status=status.HTTP_400_BAD_REQUEST)

        return response


"""
    List all the curation entries being curated by the user.
    It is only available for authenticated users.
    Returns:
            - list of entries
            - number of entries
"""
class ListCurationEntries(BaseView):
    serializer_class = CurationDataSerializer
    permission_classes = [permissions.IsAuthenticated]

    def get_queryset(self):
        user = self.request.user
        queryset = CurationData.objects.filter(user=user)

        return queryset

    def list(self, request, *args, **kwargs):
        queryset = self.get_queryset()
        list_data = []
        for data in queryset:
            entry = {
                "locus":data.json_data["locus"],
                "session_name": data.session_name,
                "stable_id": data.stable_id.stable_id,
                "created_on": data.date_created.strftime("%Y-%m-%d %H:%M"),
                "last_update": data.date_last_update.strftime("%Y-%m-%d %H:%M")
            }

            list_data.append(entry)

        return Response({'results':list_data, 'count':len(list_data)})


"""
    Returns all the data for a specific curation entry.
    It is only available for authenticated users.
"""
class CurationDataDetail(BaseView):
    serializer_class = CurationDataSerializer
    permission_classes = [permissions.IsAuthenticated]

    def get_queryset(self):
        stable_id = self.kwargs['stable_id']
        user = self.request.user

        g2p_stable_id = get_object_or_404(G2PStableID, stable_id=stable_id)
        # Get the entry if the user matches
        queryset = CurationData.objects.filter(stable_id=g2p_stable_id, user=user)

        if not queryset.exists():
            self.handle_no_permission('Entry', stable_id)
        else:
            return queryset

    def list(self, request, *args, **kwargs):
        curation_data_obj = self.get_queryset().first()

        response_data = {
                'session_name': curation_data_obj.session_name,
                'stable_id': curation_data_obj.stable_id.stable_id,
                'created_on': curation_data_obj.date_created,
                'last_updated_on': curation_data_obj.date_last_update,
                'data': curation_data_obj.json_data,
            }
        return Response(response_data)<|MERGE_RESOLUTION|>--- conflicted
+++ resolved
@@ -21,13 +21,9 @@
                                        LocusGenotypeDisease, Locus, OntologyTerm,
                                        DiseaseOntology, Disease, LGDPanel,
                                        LocusAttrib, GeneDisease, G2PStableID,
-<<<<<<< HEAD
-                                       Publication)
+                                       CurationData, Publication)
 
 from .utils import get_publication, get_authors
-=======
-                                       CurationData)
->>>>>>> 23d51155
 
 
 class BaseView(generics.ListAPIView):
